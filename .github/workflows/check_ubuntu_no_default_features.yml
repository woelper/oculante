on:
  push:
    branches: ["master"]
  pull_request:
    # The branches below must be a subset of the branches above
    branches: ["master"]

name: Check Ubuntu
jobs:
  check:
    strategy:
      matrix:
        os: [ubuntu-latest]
        # os: [ubuntu-latest, ubuntu-20.04]
    runs-on: ${{ matrix.os }}
    steps:
      - uses: actions/checkout@v4
      - uses: ilammy/setup-nasm@v1
      - uses: Swatinem/rust-cache@v2

      - name: Patch azure linux deps
        run: sudo apt update

      - name: Install linux deps
        run: sudo apt-get install libxcb-shape0-dev libxcb-xfixes0-dev libgtk-3-dev libasound2-dev

      - name: Update Rust
        run: rustup update

      - name: build heif
        run: ./build_deps_linux.sh

      - name: install heif
        run: cd libheif/build && sudo make install

      # - name: cargo build
      #   run: cargo build

      - name: cargo check without default features
        run: cargo check --no-default-features --features notan/glsl-to-spirv

<<<<<<< HEAD
      # - name: cargo check with heif
        # run: PKG_CONFIG_PATH=libheif/build cargo check --features heif --features notan/glsl-to-spirv
=======
      - name: cargo check with heif
        run: PKG_CONFIG_PATH=libheif/build cargo check --features heif --features notan/glsl-to-spirv
>>>>>>> 66799644
<|MERGE_RESOLUTION|>--- conflicted
+++ resolved
@@ -39,10 +39,5 @@
       - name: cargo check without default features
         run: cargo check --no-default-features --features notan/glsl-to-spirv
 
-<<<<<<< HEAD
       # - name: cargo check with heif
         # run: PKG_CONFIG_PATH=libheif/build cargo check --features heif --features notan/glsl-to-spirv
-=======
-      - name: cargo check with heif
-        run: PKG_CONFIG_PATH=libheif/build cargo check --features heif --features notan/glsl-to-spirv
->>>>>>> 66799644
