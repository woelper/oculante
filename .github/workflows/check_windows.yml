on: [push]

<<<<<<< HEAD
name: Check Windows
=======
name: Windows Check no default features



>>>>>>> 4667190c
jobs:
  check:
    strategy:
      matrix:
        os: [windows-latest, windows-2019]
    runs-on: ${{ matrix.os }}
    steps:
      - uses: actions/checkout@v2
      - uses: ilammy/setup-nasm@v1
<<<<<<< HEAD
        
      - name: Install vcpkg
        run: vcpkg integrate install

      - name: Install libheif
        run: vcpkg install libheif:x64-windows-static-md
=======
      - uses: Swatinem/rust-cache@v2
        

      # - name: Update Rust
        # run: rustup update

      - name: cargo build 
        run: cargo build
>>>>>>> 4667190c

      - name: cargo check without default features
        run: cargo check --no-default-features

      - name: cargo check build features
        run: cargo check --features heif<|MERGE_RESOLUTION|>--- conflicted
+++ resolved
@@ -1,13 +1,6 @@
 on: [push]
 
-<<<<<<< HEAD
 name: Check Windows
-=======
-name: Windows Check no default features
-
-
-
->>>>>>> 4667190c
 jobs:
   check:
     strategy:
@@ -17,23 +10,13 @@
     steps:
       - uses: actions/checkout@v2
       - uses: ilammy/setup-nasm@v1
-<<<<<<< HEAD
-        
+      - uses: Swatinem/rust-cache@v2
+      
       - name: Install vcpkg
         run: vcpkg integrate install
 
       - name: Install libheif
         run: vcpkg install libheif:x64-windows-static-md
-=======
-      - uses: Swatinem/rust-cache@v2
-        
-
-      # - name: Update Rust
-        # run: rustup update
-
-      - name: cargo build 
-        run: cargo build
->>>>>>> 4667190c
 
       - name: cargo check without default features
         run: cargo check --no-default-features
