[package]
authors = ["Johann Woelper <woelper@gmail.com>"]
description = "A minimalistic image viewer with analysis and editing tools"
edition = "2018"
exclude = [
  "res/*.gif",
  "tests/*"
]
keywords = ["graphics", "image", "viewer"]
license = "MIT"
name = "oculante"
readme = "README.md"
repository = "https://github.com/woelper/oculante/"
version = "0.8.7"

[package.metadata.bundle]
icon = ["res/oculante.png"]
identifier = "com.github.woelper.oculante"
name = "oculante"

[dependencies]
anyhow = "1.0"
arboard = "3.2"
avif-decode = {version = "0.2", optional = true}
clap = "3.2"
dds-rs = "0.7"
dirs = "5.0"
env_logger = "0.11"
evalexpr = "11.1"
exr = "1.7"
fast_image_resize = "2.7"
gif = "0.12"
gif-dispose = "4"
image = "0.24"
kamadak-exif = "0.5"
lexical-sort = "0.3"
libavif-image = {version = "0.11", optional = true}
log = "0.4"
nalgebra = "0.32"
notan = {version = "0.11", default-features = false, features = ["backend", "draw", "glsl-to-spirv","drop_files", "egui"]}
egui_plot = "0.23"
palette = "0.7"
psd = "0.3"
quickraw = "0.1.6"
rand = "0.8"
rand_chacha = "0.3"
rayon = "1.7"
resvg = "0.33.0"
rfd = {version = "0.13", optional = true}
rgb = "0.8"
self_update = {version = "0.39", default-features = false, features = ["rustls"], optional = true}
serde = {version = "1.0", features = ["derive"]}
serde_json = "1.0"
strum = {version = "0.26", features = ["derive"]}
strum_macros = "0.26"
tiny-skia = "0.9"
turbojpeg = {version = "0.5", features = ["image"], optional = true}
usvg = "0.33.0"
webbrowser = "0.8"
tiff = "0.9"
jxl-oxide = "0.6"
zune-png = "0.4"
img-parts = "0.3"
dark-light = "1.0"
trash = "3.1"
lutgen = {version ="0.9.0", features = ["lutgen-palettes"]}
libheif-rs = { version = "0.22.0", default-features = false, optional = true}
egui-phosphor = "=0.3.0"
egui-notify = "0.10.0"
ktx2 = "0.3.0"
wgpu = "0.19"
thiserror = "1.0.51"
bitflags = "2.4.1"
flate2 = "1.0.28"
ruzstd = "0.5.0"
basis-universal = "0.3.1"
<<<<<<< HEAD
mouse_position = "0.1.3"
=======
webp-animation = { version = "0.9.0", features = ["static"] }
>>>>>>> 7758151f

[features]
heif = ["libheif-rs"]
avif_native = ["avif-decode"]
dav1d = ["libavif-image"]
default = ["turbo", "avif_native", "file_open", "update"]
file_open = ["rfd"]
turbo = ["turbojpeg"]
update = ["self_update"]

[target.'cfg(target_os = "macos")'.dependencies]
fruitbasket = "0.10.0"



[target.'cfg(windows)'.build-dependencies]
# this currently causes a link error LNK1356, check in the future if the problem was solved
windres = "0.2"

[build-dependencies]
env_logger = "0.11"
log = "0.4.14"
winres = "0.1"
cc = "1.0.46"
cmake = "0.1"

[dev-dependencies]
cmd_lib = "1.3.0"

[profile.release]
codegen-units = 1
# incremental = false
lto = true
strip = true
opt-level = 3
panic = "abort"

[profile.dev]
debug = false
incremental = true
opt-level = 1
<|MERGE_RESOLUTION|>--- conflicted
+++ resolved
@@ -74,11 +74,8 @@
 flate2 = "1.0.28"
 ruzstd = "0.5.0"
 basis-universal = "0.3.1"
-<<<<<<< HEAD
 mouse_position = "0.1.3"
-=======
 webp-animation = { version = "0.9.0", features = ["static"] }
->>>>>>> 7758151f
 
 [features]
 heif = ["libheif-rs"]
