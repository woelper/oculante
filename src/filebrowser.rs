--- conflicted
+++ resolved
@@ -117,26 +117,14 @@
 ) {
     let mut prev_path = path.clone();
 
-<<<<<<< HEAD
+    
     let mut state = ui
-=======
-    if let Some(ext) = Path::new(&filename).extension() {
-        if !filter.contains(&ext.to_string_lossy().as_str()) {
-            if let Some(f) = filter.first() {
-                filename = Path::new(&filename).with_extension(f).to_string_lossy().to_string();
-            }
-        }   
-    }
-
-    let mut search_term = ui
-        .ctx()
-        .data(|r| r.get_temp::<String>(Id::new("FBSEARCH")))
-        .unwrap_or_default();
-    let mut search_active = ui
->>>>>>> 152824e8
         .ctx()
         .data(|r| r.get_temp::<BrowserState>(Id::new("FBSTATE")))
         .unwrap_or_default();
+
+
+  
 
     if state.entries.is_none() {
         // mark prev_path as dirty. This is to cause a reload at first start,
