--- conflicted
+++ resolved
@@ -304,12 +304,8 @@
         ui: &mut Ui,
         geo: &ImageGeometry,
         block_panning: &mut bool,
-<<<<<<< HEAD
-        settings: &mut VolatileSettings,
+        #[allow(unused)] settings: &mut VolatileSettings,
         item_id: u64,
-=======
-        #[allow(unused)] settings: &mut VolatileSettings,
->>>>>>> b47bf97f
     ) -> Response {
         match self {
             Self::ColorConverter(ct) => {
@@ -1133,30 +1129,17 @@
                     });
 
                     ui.horizontal(|ui| {
-<<<<<<< HEAD
                         let x_response = ui.add(
                             DragValue::new(&mut dimensions.0)
                                 .speed(0.5)
-                                .clamp_range(10..=10000)
+                                .range(10..=10000)
                                 .prefix("X "),
                         );
 
                         let y_response = ui.add(
                             DragValue::new(&mut dimensions.1)
                                 .speed(0.5)
-                                .clamp_range(10..=10000)
-=======
-                        let r0 = ui.add(
-                            egui::DragValue::new(&mut dimensions.0)
-                                .speed(4.)
-                                .range(1..=10000)
-                                .prefix("X "),
-                        );
-                        let r1 = ui.add(
-                            egui::DragValue::new(&mut dimensions.1)
-                                .speed(4.)
-                                .range(1..=10000)
->>>>>>> b47bf97f
+                                .range(10..=10000)
                                 .prefix("Y "),
                         );
 
@@ -1168,7 +1151,9 @@
                             }
                         }
 
-                        r.changed = x_response.changed() || y_response.changed();
+                        if x_response.changed() || y_response.changed() {
+                            r.mark_changed();
+                        }
                     });
 
                     ui.label(format!("Aspect ratio: {:.5}", aspect_ratio));
@@ -1186,8 +1171,7 @@
                             // If unlocking, remove the stored ratio.
                             ui.ctx().data_mut(|d| d.remove_temp::<f64>(aspect_ratio_id));
                         }
-<<<<<<< HEAD
-                        r.changed = true;
+                        r.mark_changed();
                     }
 
                     if ui.button("Reset").clicked() {
@@ -1203,20 +1187,10 @@
                         ui.ctx().data_mut(|d| d.remove_temp::<f64>(aspect_ratio_id));
 
                         // Mark the UI as changed
-                        r.changed = true;
-                    }
-=======
-                        // For this operator, we want to update on release, not on change.
-                        // Since all operators are processed the same, we use the hack to emit `changed` just on release.
-                        // Users dragging the resize values will now only trigger a resize on release, which feels
-                        // more snappy.
-                        if r0.drag_stopped() || r1.drag_stopped() || r2.changed() {
-                            r.mark_changed();
-                        }
-                    });
->>>>>>> b47bf97f
-
-                    egui::ComboBox::from_id_salt("filter")
+                        r.mark_changed();
+                    }
+
+                    egui::ComboBox::from_id_source("filter")
                         .selected_text(format!("{filter:?}"))
                         .show_ui(ui, |ui| {
                             for f in [
