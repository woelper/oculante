use crate::ktx2_loader::CompressedImageFormats;
use crate::utils::{fit, Frame};
use crate::{appstate::Message, ktx2_loader, FONT};
use log::{debug, error, info};
use psd::Psd;

use anyhow::{anyhow, bail, Context, Result};
use dds::DDS;
use exr::prelude as exrs;
use exr::prelude::*;
use image::{
    DynamicImage, EncodableLayout, GrayAlphaImage, GrayImage, ImageDecoder, ImageReader,
    Rgb32FImage, RgbImage, RgbaImage,
};
use jxl_oxide::{JxlImage, PixelFormat};
use quickraw::{data, DemosaicingMethod, Export, Input, Output, OutputType};
use rayon::prelude::{IntoParallelIterator, IntoParallelRefIterator, ParallelIterator};
use rgb::*;
use std::fs::File;
use std::io::{BufReader, Read};
use std::path::Path;
use std::sync::mpsc::{channel, Receiver, Sender};
use tiff::decoder::Limits;
use webp_animation::prelude::*;
use zune_png::zune_core::options::DecoderOptions;
use zune_png::zune_core::result::DecodingResult;

/// Open an image from disk and send it somewhere
pub fn open_image(
    img_location: &Path,
    message_sender: Option<Sender<Message>>,
) -> Result<Receiver<Frame>> {
    let (sender, receiver): (Sender<Frame>, Receiver<Frame>) = channel();
    let img_location = (*img_location).to_owned();

    use file_format::FileFormat;

    let mut extension = img_location
        .extension()
        .unwrap_or_default()
        .to_str()
        .unwrap_or_default()
        .to_lowercase()
        .replace("tiff", "tif")
        .replace("jpeg", "jpg");

    let unchecked_extensions = ["svg", "kra"];

    if let Ok(fmt) = FileFormat::from_file(&img_location) {
        debug!("Detected as {:?} {}", fmt.name(), fmt.extension());
        if fmt
            .extension()
            .replace("tiff", "tif")
            .replace("apng", "png")
            != extension
        {
            if unchecked_extensions.contains(&extension.as_str()) {
                info!("Extension {extension} skipped check.")
            } else {
                message_sender.map(|s| {
                    s.send(Message::Warning(format!(
                        "Extension mismatch. This image is loaded as {}",
                        fmt.extension()
                    )))
                });
                extension = fmt.extension().into()
            }
        }
    } else {
        error!("Can't determine image type")
    }

    debug!("matching '{extension}'");

    match extension.as_str() {
        "dds" => {
            let file = File::open(img_location)?;
            let mut reader = BufReader::new(file);
            let dds = DDS::decode(&mut reader).map_err(|e| anyhow!("{:?}", e))?;
            if let Some(main_layer) = dds.layers.get(0) {
                let buf = main_layer.as_bytes();
                let buf =
                    image::ImageBuffer::from_raw(dds.header.width, dds.header.height, buf.into())
                        .context("Can't create DDS ImageBuffer with given res")?;
                let d = DynamicImage::ImageRgba8(buf);
                _ = sender.send(Frame::new_still(d));
                return Ok(receiver);
            }
        }
        "ktx2" => {
            // let file = File::open(img_location)?;
            let data = std::fs::read(img_location)?;

            let ktx = ktx2_loader::ktx2_buffer_to_image(
                data.as_bytes(),
                CompressedImageFormats::all(),
                true,
            )?;
            let d = ktx.try_into_dynamic()?;
            _ = sender.send(Frame::new_still(d));
            return Ok(receiver);
        }
        #[cfg(feature = "dav1d")]
        "avif" | "avifs" => {
            use std::io::Read;
            let mut file = File::open(img_location)?;
            let mut buf = vec![];
            file.read_to_end(&mut buf)?;
            let i = libavif_image::read(buf.as_slice())?;
            _ = sender.send(Frame::new_still(i));
            return Ok(receiver);

            // col.add_still(i.to_rgba8());
        }
        #[cfg(feature = "j2k")]
        "jp2" => {
            let jp2_image = jpeg2k::Image::from_file(img_location)?;

            match jp2_image.get_pixels(Some(255))?.data {
                jpeg2k::ImagePixelData::L8(_) => bail!("jpeg2k L8 unsupported"),
                jpeg2k::ImagePixelData::La8(_) => bail!("jpeg2k La8 unsupported"),
                jpeg2k::ImagePixelData::Rgb8(data) => {
                    let image_buffer =
                        RgbImage::from_raw(jp2_image.width(), jp2_image.height(), data)
                            .context("Can't decode jp2k buffer")?;
                    _ = sender.send(Frame::new_still(DynamicImage::ImageRgb8(image_buffer)));
                    return Ok(receiver);
                }
                jpeg2k::ImagePixelData::Rgba8(data) => {
                    let image_buffer =
                        RgbaImage::from_raw(jp2_image.width(), jp2_image.height(), data)
                            .context("Can't decode jp2k buffer")?;
                    let i = DynamicImage::ImageRgba8(image_buffer);
                    _ = sender.send(Frame::new_still(i));
                    return Ok(receiver);
                }
                jpeg2k::ImagePixelData::L16(_) => bail!("jpeg2k L16 unsupported"),
                jpeg2k::ImagePixelData::La16(_) => bail!("jpeg2k La16 unsupported"),
                jpeg2k::ImagePixelData::Rgb16(_) => bail!("jpeg2k Rgb16 unsupported"),
                jpeg2k::ImagePixelData::Rgba16(_) => bail!("jpeg2k Rgba16 unsupported"),
            }
        }
        #[cfg(feature = "heif")]
        "heif" | "heic" => {
            // Built on work in https://github.com/rsuu/rmg - thanks!
            use libheif_rs::{ColorSpace, HeifContext, LibHeif, RgbChroma};

            let lib_heif = LibHeif::new();
            let ctx = HeifContext::read_from_file(&img_location.to_string_lossy().to_string())?;
            let handle = ctx.primary_image_handle()?;
            let img = lib_heif.decode(&handle, ColorSpace::Rgb(RgbChroma::Rgba), None)?;
            let planes = img.planes();
            let interleaved = planes
                .interleaved
                .context("Can't create interleaved plane")?;

            let data = interleaved.data;
            let width = interleaved.width;
            let height = interleaved.height;
            let stride = interleaved.stride;

            let mut res: Vec<u8> = Vec::new();
            for y in 0..height {
                let mut step = y as usize * stride;

                for _ in 0..width {
                    res.extend_from_slice(&[
                        data[step],
                        data[step + 1],
                        data[step + 2],
                        data[step + 3],
                    ]);
                    step += 4;
                }
            }
            let buf = image::ImageBuffer::from_vec(width as u32, height as u32, res)
                .context("Can't create HEIC/HEIF ImageBuffer with given res")?;
            let i = DynamicImage::ImageRgba8(buf);

            _ = sender.send(Frame::new_still(i));
            return Ok(receiver);
        }
        #[cfg(feature = "avif_native")]
        #[cfg(not(feature = "dav1d"))]
        "avif" => {
            let mut file = File::open(img_location)?;
            let avif = avif_decode::Decoder::from_reader(&mut file)?.to_image()?;
            match avif {
                avif_decode::Image::Rgb8(img) => {
                    let mut img_buffer = vec![];
                    let (buf, width, height) = img.into_contiguous_buf();
                    for b in buf {
                        img_buffer.push(b.r);
                        img_buffer.push(b.g);
                        img_buffer.push(b.b);
                        img_buffer.push(255);
                    }
                    let buf = image::ImageBuffer::from_vec(width as u32, height as u32, img_buffer)
                        .context("Can't create avif ImageBuffer with given res")?;
                    let i = DynamicImage::ImageRgba8(buf);

                    _ = sender.send(Frame::new_still(i));
                    return Ok(receiver);
                }
                avif_decode::Image::Rgba8(img) => {
                    let mut img_buffer = vec![];
                    let (buf, width, height) = img.into_contiguous_buf();
                    for b in buf {
                        img_buffer.push(b.r);
                        img_buffer.push(b.g);
                        img_buffer.push(b.b);
                        img_buffer.push(b.a);
                    }
                    let buf = image::ImageBuffer::from_vec(width as u32, height as u32, img_buffer)
                        .context("Can't create avif ImageBuffer with given res")?;
                    let i = DynamicImage::ImageRgba8(buf);

                    _ = sender.send(Frame::new_still(i));
                    return Ok(receiver);
                }
                avif_decode::Image::Rgb16(img) => {
                    let mut img_buffer = vec![];
                    let (buf, width, height) = img.into_contiguous_buf();
                    for b in buf {
                        img_buffer.push(u16_to_u8(b.r));
                        img_buffer.push(u16_to_u8(b.g));
                        img_buffer.push(u16_to_u8(b.b));
                        img_buffer.push(255);
                    }
                    let buf = image::ImageBuffer::from_vec(width as u32, height as u32, img_buffer)
                        .context("Can't create avif ImageBuffer with given res")?;
                    let i = DynamicImage::ImageRgba8(buf);

                    _ = sender.send(Frame::new_still(i));
                    return Ok(receiver);
                }
                avif_decode::Image::Rgba16(_) => {
                    anyhow::bail!("This avif is not yet supported (Rgba16).")
                }
                avif_decode::Image::Gray8(_) => {
                    anyhow::bail!("This avif is not yet supported (Gray8).")
                }
                avif_decode::Image::Gray16(_) => {
                    anyhow::bail!("This avif is not yet supported (Gray16).")
                }
            }
        }
        "svg" => {
            // TODO: Should the svg be scaled? if so by what number?
            // This should be specified in a smarter way, maybe resolution * x?

            let render_scale = 2.;
            let mut opt = usvg::Options::default();

            let fontdb = opt.fontdb_mut();
            fontdb.load_system_fonts();
            fontdb.load_font_data(FONT.to_vec());
            fontdb.set_cursive_family("Inter");
            fontdb.set_sans_serif_family("Inter");
            fontdb.set_serif_family("Inter");

            opt.font_family = "Inter".into();
            opt.font_size = 6.;

            let svg_data = std::fs::read(img_location)?;
            if let Ok(tree) = usvg::Tree::from_data(&svg_data, &opt) {
                let pixmap_size = tree
                    .size()
                    .to_int_size()
                    .scale_by(render_scale)
                    .context("Can't get SVG size")?;

                if let Some(mut pixmap) =
                    tiny_skia::Pixmap::new(pixmap_size.width(), pixmap_size.height())
                {
                    let mut fontdb = usvg::fontdb::Database::new();
                    fontdb.load_system_fonts();
                    fontdb.load_font_data(FONT.to_vec());
                    fontdb.set_cursive_family("Inter");
                    fontdb.set_sans_serif_family("Inter");
                    fontdb.set_serif_family("Inter");

                    let render_ts = tiny_skia::Transform::from_scale(render_scale, render_scale);
                    resvg::render(&tree, render_ts, &mut pixmap.as_mut());
                    let buf: RgbaImage = image::ImageBuffer::from_raw(
                        pixmap_size.width(),
                        pixmap_size.height(),
                        pixmap.data().to_vec(),
                    )
                    .context("Can't create image buffer from SVG render")?;
                    let i = DynamicImage::ImageRgba8(buf);

                    _ = sender.send(Frame::new_still(i));
                    return Ok(receiver);
                }
            }
        }
        "exr" => {
            let reader = exrs::read()
                .no_deep_data()
                .largest_resolution_level()
                .rgba_channels(
                    |resolution, _channels: &RgbaChannels| -> RgbaImage {
                        image::ImageBuffer::new(
                            resolution.width() as u32,
                            resolution.height() as u32,
                        )
                    },
                    // set each pixel in the png buffer from the exr file
                    |png_pixels, position, (r, g, b, a): (f32, f32, f32, f32)| {
                        png_pixels.put_pixel(
                            position.x() as u32,
                            position.y() as u32,
                            // exr's tonemap:
                            // image::Rgba([tone_map(r), tone_map(g), tone_map(b), (a * 255.0) as u8]),
                            image::Rgba(tonemap_rgba([r, g, b, a])),
                        );
                    },
                )
                .first_valid_layer()
                .all_attributes();

            // an image that contains a single layer containing an png rgba buffer
            let maybe_image: Result<
                Image<Layer<SpecificChannels<RgbaImage, RgbaChannels>>>,
                exrs::Error,
            > = reader.from_file(&img_location);
            match maybe_image {
                Ok(image) => {
                    let buf = image.layer_data.channel_data.pixels;
                    let i = DynamicImage::ImageRgba8(buf);

                    _ = sender.send(Frame::new_still(i));
                    return Ok(receiver);
                }
                Err(e) => {
                    let layer = exrs::read_first_flat_layer_from_file(&img_location)?;

                    let size = layer.layer_data.size;
                    for i in layer.layer_data.channel_data.list {
                        let d = i.sample_data;
                        match d {
                            FlatSamples::F16(_) => bail!("F16 color mode not supported"),
                            FlatSamples::F32(f) => {
                                let gray_image = GrayImage::from_raw(
                                    size.width() as u32,
                                    size.height() as u32,
                                    f.par_iter().map(|x| tonemap_f32(*x)).collect::<Vec<_>>(),
                                )
                                .context("Can't decode gray alpha buffer")?;

                                let d = DynamicImage::ImageLuma8(gray_image);
                                _ = sender.send(Frame::new_still(d));
                                return Ok(receiver);
                            }
                            FlatSamples::U32(_) => bail!("U32 color mode not supported"),
                        }
                    }

                    bail!("{} from {:?}", e, img_location)
                }
            }
        }
        "nef" | "cr2" | "dng" | "mos" | "erf" | "raf" | "arw" | "3fr" | "ari" | "srf" | "sr2"
        | "braw" | "r3d" | "nrw" | "raw" => {
            debug!("Loading RAW");
            let buf = load_raw(&img_location)?;
            let i = DynamicImage::ImageRgba8(buf);

            _ = sender.send(Frame::new_still(i));
            return Ok(receiver);
        }
        "jxl" => {
            std::thread::spawn(move || {
                if let Err(e) = load_jxl(&img_location, sender) {
                    error!("{e}");
                }
            });
            return Ok(receiver);
        }
        "hdr" => {
            let f = File::open(img_location)?;
            let reader = BufReader::new(f);
            let hdr_decoder = image::codecs::hdr::HdrDecoder::new(reader)?;
            let meta = hdr_decoder.metadata();

            #[cfg(feature = "hdr")]
            {
                let d = DynamicImage::from_decoder(hdr_decoder)?;
                _ = sender.send(Frame::new_still(d));
                return Ok(receiver);
            }

            #[cfg(not(feature = "hdr"))]
            {
                let hdr_img: Rgb32FImage = match DynamicImage::from_decoder(hdr_decoder)? {
                    DynamicImage::ImageRgb32F(image) => image,
                    _ => bail!("expected rgb32f image"),
                };
                let buf = RgbaImage::from_fn(meta.width, meta.height, |x, y| {
                    let pixel = hdr_img.get_pixel(x, y);
                    image::Rgba(tonemap_rgb(pixel.0))
                });
                let i = DynamicImage::ImageRgba8(buf);
                _ = sender.send(Frame::new_still(i));
                return Ok(receiver);
            }
        }
        "psd" => {
            let contents = std::fs::read(img_location)?;
            let psd = Psd::from_bytes(&contents).map_err(|e| anyhow!("{:?}", e))?;
            let buf = image::ImageBuffer::from_raw(psd.width(), psd.height(), psd.rgba())
                .context("Can't create imagebuffer from PSD")?;
            let i = DynamicImage::ImageRgba8(buf);

            _ = sender.send(Frame::new_still(i));
            return Ok(receiver);
        }
        "webp" => {
            debug!("Loading WebP");
            let contents = std::fs::read(&img_location)?;
            let decoder = image::codecs::webp::WebPDecoder::new(std::io::Cursor::new(&contents))?;
            if !decoder.has_animation() {
                //force this to webp
                let img = image::ImageReader::with_format(
                    std::io::Cursor::new(contents),
                    image::ImageFormat::WebP,
                )
                .decode()?;
                _ = sender.send(Frame::new_still(img));
                return Ok(receiver);
            }

            let buffer = std::fs::read(img_location)?;
            let mut decoder = Decoder::new(&buffer)?.into_iter();
            let mut last_timestamp = 0;

            loop {
                if let Some(frame) = decoder.next() {
                    let buf = image::ImageBuffer::from_raw(
                        frame.dimensions().0,
                        frame.dimensions().1,
                        frame.data().to_vec(),
                    )
                    .context("Can't create imagebuffer from webp")?;
                    let t = frame.timestamp();
                    let delay = t - last_timestamp;
                    debug!("time {t} {delay}");
                    last_timestamp = t;
<<<<<<< HEAD
                    let i = DynamicImage::ImageRgba8(buf);

                    let frame = Frame::new(i, delay as u16, FrameSource::Animation);
=======
                    let frame = Frame::new_animation(buf, delay as u16);
>>>>>>> 5ca1e65e
                    _ = sender.send(frame);
                } else {
                    break;
                }
            }

            // TODO: Use thread for animation and return receiver immediately, but this needs error handling
            return Ok(receiver);
        }
        "png" | "apng" => {
            use zune_png::zune_core::bytestream::ZCursor;
            use zune_png::zune_core::options::EncoderOptions;
            use zune_png::PngDecoder;

            let contents = std::fs::read(&img_location)?;
            let mut decoder = PngDecoder::new(ZCursor::new(contents));
            decoder.set_options(
                DecoderOptions::new_fast()
                    .set_max_height(128000)
                    .set_max_width(128000),
            );

            //animation
            decoder.decode_headers()?;
            if decoder.is_animated() {
                info!("Image is animated");
                decoder.decode_headers()?;

                let colorspace = decoder.colorspace().context("Can't get color space")?;
                let depth = decoder.depth().context("Can't get decoder depth")?;
                //  get decoder information,we clone this because we need a standalone
                // info since we mutably modify decoder struct below
                let info = decoder.info().context("Can't get decoder info")?.clone();
                // set up our background variable. Soon it will contain the data for the previous
                // frame, the first frame has no background hence why this is None
                let mut background: Option<Vec<u8>> = None;
                // the output, since we know that no frame will be bigger than the width and height, we can
                // set this up outside of the loop.
                let mut output = vec![
                    0;
                    info.width
                        * info.height
                        * decoder
                            .colorspace()
                            .context("Can't get decoder color depth")?
                            .num_components()
                ];

                while decoder.more_frames() {
                    // decode the header, in case we haven't processed a frame header
                    decoder.decode_headers()?;
                    // then decode the current frame information,
                    // NB: Frame information is for current frame hence should be accessed before decoding the frame
                    // as it will change on subsequent frames
                    let frame = decoder.frame_info().context("Can't get frame info")?;
                    debug!("Frame: {:?}", frame);

                    // decode the raw pixels, even on smaller frames, we only allocate frame_info.width*frame_info.height
                    let pix = decoder.decode_raw()?;
                    // call post process
                    zune_png::post_process_image(
                        &info,
                        colorspace,
                        &frame,
                        &pix,
                        background.as_ref().map(|x| x.as_slice()),
                        &mut output,
                        None,
                    )?;
                    // create encoder parameters
                    let encoder_opts =
                        EncoderOptions::new(info.width, info.height, colorspace, depth);

                    let mut out = vec![];
                    _ = zune_png::PngEncoder::new(&output, encoder_opts).encode(&mut out);
                    let img = image::load_from_memory(&out)?;

                    let delay = frame.delay_num as f32 / frame.delay_denom as f32 * 1000.;
<<<<<<< HEAD
                    _ = sender.send(Frame::new(img, delay as u16, FrameSource::Animation));
=======

                    _ = sender.send(Frame::new_animation(buf, delay as u16));
>>>>>>> 5ca1e65e
                    background = Some(output.clone());
                }
                return Ok(receiver);
            }

            debug!("Image is not animated");
            match decoder.decode().map_err(|e| anyhow!("{:?}", e))? {
                // 16 bpp data
                DecodingResult::U16(imgdata) => {
                    //convert to 8bpp
                    let imgdata_8bpp = imgdata
                        .par_iter()
                        .map(|x| *x as f32 / u16::MAX as f32)
                        .map(|p| p.powf(2.2))
                        .map(|p| tonemap_f32(p))
                        // .map(|x| x as u8)
                        .collect::<Vec<_>>();

                    let (width, height) =
                        decoder.dimensions().context("Can't get png dimensions")?;
                    let colorspace = decoder.colorspace().context("Can't get colorspace")?;

                    if colorspace.is_grayscale() {
                        let buf: GrayImage =
                            image::ImageBuffer::from_raw(width as u32, height as u32, imgdata_8bpp)
                                .context("Can't interpret image as grayscale")?;
                        let image_result = DynamicImage::ImageLuma8(buf);
                        _ = sender.send(Frame::new_still(image_result));
                        return Ok(receiver);
                    }

                    if colorspace.has_alpha() {
                        let float_image =
                            RgbaImage::from_raw(width as u32, height as u32, imgdata_8bpp)
                                .context("Can't decode rgba buffer")?;
                        _ = sender.send(Frame::new_still(DynamicImage::ImageRgba8(float_image)));
                        return Ok(receiver);
                    } else {
                        let float_image =
                            RgbImage::from_raw(width as u32, height as u32, imgdata_8bpp)
                                .context("Can't decode rgba buffer")?;
                        _ = sender.send(Frame::new_still(DynamicImage::ImageRgb8(float_image)));
                        return Ok(receiver);
                    }
                }
                // 8bpp
                DecodingResult::U8(value) => {
                    let (width, height) =
                        decoder.dimensions().context("Can't get png dimensions")?;

                    let colorspace = decoder.colorspace().context("Can't get colorspace")?;
                    if colorspace.is_grayscale() && !colorspace.has_alpha() {
                        let buf: GrayImage =
                            image::ImageBuffer::from_raw(width as u32, height as u32, value)
                                .context("Can't interpret image as grayscale")?;
                        let image_result = DynamicImage::ImageLuma8(buf);
                        _ = sender.send(Frame::new_still(image_result));
                        return Ok(receiver);
                    }

                    if colorspace.is_grayscale() && colorspace.has_alpha() {
                        let buf: GrayAlphaImage =
                            image::ImageBuffer::from_raw(width as u32, height as u32, value)
                                .context("Can't interpret image as grayscale")?;
                        let image_result = DynamicImage::ImageLumaA8(buf);
                        _ = sender.send(Frame::new_still(image_result));
                        return Ok(receiver);
                    }

                    if colorspace.has_alpha() && !colorspace.is_grayscale() {
                        let buf: RgbaImage =
                            image::ImageBuffer::from_raw(width as u32, height as u32, value)
                                .context("Can't interpret image as rgba")?;
                        let i = DynamicImage::ImageRgba8(buf);

                        _ = sender.send(Frame::new_still(i));
                        return Ok(receiver);
                    } else {
                        let buf: RgbImage =
                            image::ImageBuffer::from_raw(width as u32, height as u32, value)
                                .context("Can't interpret image as rgb")?;
                        let image_result = DynamicImage::ImageRgb8(buf);
                        _ = sender.send(Frame::new_still(image_result));
                        return Ok(receiver);
                    }
                }
                _ => {}
            }
        }
        "gif" => {
            let file = File::open(img_location)?;

            // Below is a workaround for partially corrupt gifs.
            let mut gif_opts = gif::DecodeOptions::new();
            gif_opts.set_color_output(gif::ColorOutput::Indexed);
            let mut decoder = gif_opts.read_info(file)?;
            let dim = (decoder.width() as u32, decoder.height() as u32);
            let mut screen = gif_dispose::Screen::new_decoder(&decoder);
            loop {
                if let Ok(i) = decoder.read_next_frame() {
                    debug!("decoded frame");
                    if let Some(frame) = i {
                        screen.blit_frame(&frame)?;
                        let buf: Option<image::RgbaImage> = image::ImageBuffer::from_raw(
                            dim.0,
                            dim.1,
                            screen.pixels_rgba().buf().as_bytes().to_vec(),
                        );
<<<<<<< HEAD
                        let buf = buf.context("Can't read gif frame")?;
                        let i = DynamicImage::ImageRgba8(buf);

                        _ = sender.send(Frame::new(i, frame.delay * 10, FrameSource::Animation));
=======
                        _ = sender.send(Frame::new_animation(
                            buf.context("Can't read gif frame")?,
                            frame.delay * 10,
                        ));
>>>>>>> 5ca1e65e
                    } else {
                        break;
                    }
                } else {
                    break;
                }
            }
            debug!("Done decoding Gif!");

            return Ok(receiver);

            // TODO: Re-enable if https://github.com/image-rs/image/issues/1818 is resolved

            // let gif_decoder = GifDecoder::new(file)?;
            // let frames = gif_decoder.into_frames().collect_frames()?;
            // for f in frames {
            //     let delay = f.delay().numer_denom_ms().0 as u16;
            //     col.add_anim_frame(f.into_buffer(), delay);
            //     col.repeat = true;
            // }
        }
        #[cfg(feature = "turbo")]
        "jpg" | "jpeg" => {
            match load_jpeg_turbojpeg(&img_location) {
                Ok(i) => {
                    _ = sender.send(Frame::new_still(i));
                }
                Err(e) => {
                    error!(
                        "Could not load using turbojpeg: {e}. Trying to load with image library."
                    );
                    let img = image::open(img_location)?;
                    _ = sender.send(Frame::new_still(img));
                }
            }
            return Ok(receiver);
        }
        "kra" => {
            let i = load_kra(&img_location)?;
            _ = sender.send(Frame::new_still(i));
            return Ok(receiver);
        }
        "icns" => {
            let file = BufReader::new(File::open(img_location)?);
            let icon_family = icns::IconFamily::read(file)?;

            // loop over the largest icons, take the largest one and return
            for icon_type in [
                icns::IconType::RGBA32_512x512_2x,
                icns::IconType::RGBA32_512x512,
                icns::IconType::RGBA32_256x256,
                icns::IconType::RGBA32_128x128,
            ] {
                let mut target = vec![];
                let image = icon_family.get_icon_with_type(icon_type)?;
                image.write_png(&mut target)?;
                let d = image::load_from_memory(&target).context("Load icns mem")?;
                _ = sender.send(Frame::new_still(d));
                return Ok(receiver);
            }
        }
        "tif" | "tiff" => match load_tiff(&img_location) {
            Ok(buf) => {
                let i = DynamicImage::ImageRgba8(buf);

                _ = sender.send(Frame::new_still(i));
                return Ok(receiver);
            }
            Err(tiff_error) => match load_raw(&img_location) {
                Ok(buf) => {
                    let i = DynamicImage::ImageRgba8(buf);

                    info!("This image is a raw image with tiff format.");
                    _ = sender.send(Frame::new_still(i));
                    return Ok(receiver);
                }
                Err(raw_error) => {
                    bail!("Could not load tiff: {tiff_error}, tried as raw and still got error: {raw_error}")
                }
            },
        },
        _ => {
            // All other supported image files are handled by using `image`
            debug!("Loading using generic image library");
            let img = image::open(img_location)?;
            // col.add_still(img.to_rgba8());
            _ = sender.send(Frame::new_still(img));
            return Ok(receiver);
        }
    }

    Ok(receiver)
}

fn tonemap_rgba(px: [f32; 4]) -> [u8; 4] {
    [
        tonemap_f32(px[0]),
        tonemap_f32(px[1]),
        tonemap_f32(px[2]),
        tonemap_f32(px[3]),
    ]
}

pub fn tonemap_f32(px: f32) -> u8 {
    (px.powf(1.0 / 2.2).max(0.0).min(1.0) * 255.0) as u8
    // (px.filmic() * 255.) as u8
}

fn tonemap_rgb(px: [f32; 3]) -> [u8; 4] {
    let mut tm = tonemap_rgba([px[0], px[1], px[2], 1.0]);
    tm[3] = 255;
    tm
}

#[allow(unused)]
fn u16_to_u8(p: u16) -> u8 {
    ((p as f32 / u16::MAX as f32) * u8::MAX as f32) as u8
}

fn load_raw(img_location: &Path) -> Result<RgbaImage> {
    let export_job = Export::new(
        Input::ByFile(&img_location.to_string_lossy()),
        Output::new(
            DemosaicingMethod::SuperPixel,
            data::XYZ2SRGB,
            data::GAMMA_SRGB,
            OutputType::Raw16,
            true,
            true,
        ),
    )?;

    let (image, width, height) = export_job.export_16bit_image();
    let image = image
        .into_par_iter()
        .map(|x| tonemap_f32(x as f32 / 65536.))
        .collect::<Vec<_>>();

    // Construct rgb image
    let x = RgbImage::from_raw(width as u32, height as u32, image)
        .context("can't decode raw output as image")?;
    // make it a Dynamic image
    Ok(DynamicImage::ImageRgb8(x).to_rgba8())
}

fn load_tiff(img_location: &Path) -> Result<RgbaImage> {
    // TODO: Probe if dng
    let data = File::open(img_location)?;

    let mut decoder = tiff::decoder::Decoder::new(&data)?.with_limits(Limits::unlimited());
    let dim = decoder.dimensions()?;
    debug!("Color type: {:?}", decoder.colortype());
    let result = decoder.read_image()?;
    // A container for the low dynamic range image
    let ldr_img: Vec<u8>;

    match result {
        tiff::decoder::DecodingResult::U8(contents) => {
            debug!("TIFF U8");
            ldr_img = contents;
        }
        tiff::decoder::DecodingResult::U16(contents) => {
            debug!("TIFF U16");
            let values = contents.par_iter().map(|p| *p as f32).collect::<Vec<_>>();
            ldr_img = autoscale(&values).par_iter().map(|x| *x as u8).collect();
        }
        tiff::decoder::DecodingResult::U32(contents) => {
            debug!("TIFF U32");
            let values = contents.par_iter().map(|p| *p as f32).collect::<Vec<_>>();
            ldr_img = autoscale(&values).par_iter().map(|x| *x as u8).collect();
        }
        tiff::decoder::DecodingResult::U64(contents) => {
            debug!("TIFF U64");
            let values = contents.par_iter().map(|p| *p as f32).collect::<Vec<_>>();
            ldr_img = autoscale(&values).par_iter().map(|x| *x as u8).collect();
        }
        tiff::decoder::DecodingResult::F32(contents) => {
            debug!("TIFF F32");
            ldr_img = autoscale(&contents).par_iter().map(|x| *x as u8).collect();
        }
        tiff::decoder::DecodingResult::F64(contents) => {
            debug!("TIFF F64");
            let values = contents.par_iter().map(|p| *p as f32).collect::<Vec<_>>();
            ldr_img = autoscale(&values).par_iter().map(|x| *x as u8).collect();
        }
        tiff::decoder::DecodingResult::I8(contents) => {
            debug!("TIFF I8");
            let values = contents.par_iter().map(|p| *p as f32).collect::<Vec<_>>();
            ldr_img = autoscale(&values).par_iter().map(|x| *x as u8).collect();
        }
        tiff::decoder::DecodingResult::I16(contents) => {
            debug!("TIFF I16");
            let values = contents.par_iter().map(|p| *p as f32).collect::<Vec<_>>();
            ldr_img = autoscale(&values).par_iter().map(|x| *x as u8).collect();
        }
        tiff::decoder::DecodingResult::I32(contents) => {
            debug!("TIFF I32");
            let values = contents.par_iter().map(|p| *p as f32).collect::<Vec<_>>();
            ldr_img = autoscale(&values).par_iter().map(|x| *x as u8).collect();
        }
        tiff::decoder::DecodingResult::I64(contents) => {
            debug!("TIFF I64");
            let values = contents.par_iter().map(|p| *p as f32).collect::<Vec<_>>();
            ldr_img = autoscale(&values).par_iter().map(|x| *x as u8).collect();
        }
    }

    match decoder.colortype()? {
        tiff::ColorType::Gray(_) => {
            debug!("Loading gray color");
            let i =
                image::GrayImage::from_raw(dim.0, dim.1, ldr_img).context("Can't load gray img")?;
            // col.add_still(DynamicImage::ImageLuma8(i).into_rgba8());
            return Ok(DynamicImage::ImageLuma8(i).into_rgba8());
        }
        tiff::ColorType::RGB(_) => {
            debug!("Loading rgb color");
            let i =
                image::RgbImage::from_raw(dim.0, dim.1, ldr_img).context("Can't load RGB img")?;
            // col.add_still(DynamicImage::ImageRgb8(i).into_rgba8());
            return Ok(DynamicImage::ImageRgb8(i).into_rgba8());
        }
        tiff::ColorType::RGBA(_) => {
            debug!("Loading rgba color");
            let i =
                image::RgbaImage::from_raw(dim.0, dim.1, ldr_img).context("Can't load RGBA img")?;
            // col.add_still(i);
            return Ok(i);
        }
        tiff::ColorType::GrayA(_) => {
            debug!("Loading gray color with alpha");
            let i = image::GrayAlphaImage::from_raw(dim.0, dim.1, ldr_img)
                .context("Can't load gray alpha img")?;
            // col.add_still(image::DynamicImage::ImageLumaA8(i).into_rgba8());
            return Ok(image::DynamicImage::ImageLumaA8(i).into_rgba8());
        }
        _ => {
            bail!(
                "Error: This TIFF image type is unsupported, please open a ticket! {:?}",
                decoder.colortype()
            )
        }
    }
}

fn autoscale(values: &Vec<f32>) -> Vec<f32> {
    let mut lowest = f32::MAX;
    let mut highest = f32::MIN;

    for v in values {
        if *v < lowest {
            lowest = *v
        }
        if *v > highest {
            highest = *v
        }
    }

    values
        .into_iter()
        .map(|v| fit(*v, lowest, highest, 0., 255.))
        .collect()
}

fn load_jxl(img_location: &Path, frame_sender: Sender<Frame>) -> Result<()> {
    let mut image = JxlImage::builder()
        .open(img_location)
        .map_err(|e| anyhow!("{e}"))?;
    //TODO: Disable when colormanagement support exists
    let colorencoding = jxl_oxide::EnumColourEncoding::srgb(jxl_oxide::RenderingIntent::Perceptual);
    image.request_color_encoding(colorencoding);

    debug!("{:#?}", image.image_header().metadata);
    let is_jxl_anim = image.image_header().metadata.animation.is_some();
    let ticks_ms = image
        .image_header()
        .metadata
        .animation
        .as_ref()
        .map(|hdr| hdr.tps_numerator as f32 / hdr.tps_denominator as f32)
        // map this into milliseconds
        .map(|x| 1000. / x)
        .map(|x| x as u16)
        .unwrap_or(40);
    debug!("TPS: {ticks_ms}");

    for keyframe_idx in 0..image.num_loaded_keyframes() {
        // create a mutable image to hold potential decoding results. We can then use this only once at the end of the loop/
        let image_result: DynamicImage;
        let render = image
            .render_frame(keyframe_idx)
            // .render_next_frame()
            .map_err(|e| anyhow!("{e}"))
            .context("Can't render JXL")?;

        let frame_duration = render.duration() as u16 * ticks_ms;
        debug!("duration {frame_duration} ms");
        let framebuffer = render.image();
        debug!("{:?}", image.pixel_format());
        match image.pixel_format() {
            PixelFormat::Graya => {
                let float_image = GrayAlphaImage::from_raw(
                    framebuffer.width() as u32,
                    framebuffer.height() as u32,
                    framebuffer
                        .buf()
                        .par_iter()
                        .map(|x| x * 255. + 0.5)
                        .map(|x| x as u8)
                        .collect::<Vec<_>>(),
                )
                .context("Can't decode gray alpha buffer")?;
                image_result = DynamicImage::ImageLumaA8(float_image);
            }
            PixelFormat::Gray => {
                let float_image = image::GrayImage::from_raw(
                    framebuffer.width() as u32,
                    framebuffer.height() as u32,
                    framebuffer
                        .buf()
                        .par_iter()
                        .map(|x| x * 255. + 0.5)
                        .map(|x| x as u8)
                        .collect::<Vec<_>>(),
                )
                .context("Can't decode gray buffer")?;
                image_result = DynamicImage::ImageLuma8(float_image);
            }
            PixelFormat::Rgba => {
                let float_image = RgbaImage::from_raw(
                    framebuffer.width() as u32,
                    framebuffer.height() as u32,
                    framebuffer
                        .buf()
                        .par_iter()
                        .map(|x| x * 255. + 0.5)
                        .map(|x| x as u8)
                        .collect::<Vec<_>>(),
                )
                .context("Can't decode rgba buffer")?;
                image_result = DynamicImage::ImageRgba8(float_image);
            }
            PixelFormat::Rgb => {
                let float_image = RgbImage::from_raw(
                    framebuffer.width() as u32,
                    framebuffer.height() as u32,
                    framebuffer
                        .buf()
                        .par_iter()
                        .map(|x| x * 255. + 0.5)
                        .map(|x| x as u8)
                        .collect::<Vec<_>>(),
                )
                .context("Can't decode rgb buffer")?;
                image_result = DynamicImage::ImageRgb8(float_image);
            }
            _ => {
                bail!("JXL: Pixel format: {:?}", image.pixel_format())
            }
        }

        // Dispatch to still or animation
        if is_jxl_anim {
            // col.add_anim_frame(image_result.to_rgba8(), frame_duration);
<<<<<<< HEAD
            _ = frame_sender.send(Frame::new(
                image_result,
                frame_duration,
                FrameSource::Animation,
=======
            _ = frame_sender.send(Frame::new_animation(
                image_result.to_rgba8(),
                frame_duration
>>>>>>> 5ca1e65e
            ));
        } else {
            // col.add_still(image_result.to_rgba8());
            _ = frame_sender.send(Frame::new_still(image_result));
        }
    }
    debug!("Done decoding JXL");

    Ok(())
}

#[allow(unused)]
pub fn rotate_dynimage(di: &mut DynamicImage, path: &Path) -> Result<()> {
    let mut decoder = ImageReader::open(path)?.into_decoder()?;
    di.apply_orientation(decoder.orientation()?);
    Ok(())
}

pub fn rotate_rgbaimage(di: &RgbaImage, path: &Path) -> Result<RgbaImage> {
    let mut decoder = ImageReader::open(path)?.into_decoder()?;
    let orientation = decoder.orientation()?;
    if orientation != image::metadata::Orientation::NoTransforms {
        let mut dynimage = DynamicImage::ImageRgba8(di.clone());
        dynimage.apply_orientation(orientation);
        Ok(dynimage.to_rgba8())
    } else {
        bail!("This image needs no rotation.")
    }
}

fn load_kra(path: &Path) -> Result<DynamicImage> {
    let f = File::open(path)?;
    let mut archive = zip::ZipArchive::new(f)?;
    // https://docs.krita.org/en/general_concepts/file_formats/file_kra.html
    let mut merged_image = archive.by_name("mergedimage.png")?;
    let mut image_bytes = Vec::<u8>::new();
    merged_image.read_to_end(&mut image_bytes)?;
    Ok(image::load_from_memory(&image_bytes)?)
}

#[cfg(feature = "turbo")]
fn load_jpeg_turbojpeg(img_location: &Path) -> Result<DynamicImage> {
    debug!("Loading jpeg using turbojpeg");
    let jpeg_data = std::fs::read(&img_location)?;
    let mut decompressor = turbojpeg::Decompressor::new()?;
    let header = decompressor.read_header(&jpeg_data)?;
    let (width, height) = (header.width, header.height);
    let mut image = turbojpeg::Image {
        pixels: vec![0; 3 * width * height],
        width,
        pitch: 3 * width, // we use no padding between rows
        height,
        format: turbojpeg::PixelFormat::RGB,
    };
    decompressor.decompress(&jpeg_data, image.as_deref_mut())?;
    let i = RgbImage::from_raw(width as u32, height as u32, image.pixels)
        .context("Can't load RgbImage from decompressed TurboJPEG")?;
    Ok(DynamicImage::ImageRgb8(i))
}<|MERGE_RESOLUTION|>--- conflicted
+++ resolved
@@ -447,13 +447,7 @@
                     let delay = t - last_timestamp;
                     debug!("time {t} {delay}");
                     last_timestamp = t;
-<<<<<<< HEAD
-                    let i = DynamicImage::ImageRgba8(buf);
-
-                    let frame = Frame::new(i, delay as u16, FrameSource::Animation);
-=======
                     let frame = Frame::new_animation(buf, delay as u16);
->>>>>>> 5ca1e65e
                     _ = sender.send(frame);
                 } else {
                     break;
@@ -532,12 +526,8 @@
                     let img = image::load_from_memory(&out)?;
 
                     let delay = frame.delay_num as f32 / frame.delay_denom as f32 * 1000.;
-<<<<<<< HEAD
-                    _ = sender.send(Frame::new(img, delay as u16, FrameSource::Animation));
-=======
 
                     _ = sender.send(Frame::new_animation(buf, delay as u16));
->>>>>>> 5ca1e65e
                     background = Some(output.clone());
                 }
                 return Ok(receiver);
@@ -646,17 +636,10 @@
                             dim.1,
                             screen.pixels_rgba().buf().as_bytes().to_vec(),
                         );
-<<<<<<< HEAD
-                        let buf = buf.context("Can't read gif frame")?;
-                        let i = DynamicImage::ImageRgba8(buf);
-
-                        _ = sender.send(Frame::new(i, frame.delay * 10, FrameSource::Animation));
-=======
                         _ = sender.send(Frame::new_animation(
                             buf.context("Can't read gif frame")?,
                             frame.delay * 10,
                         ));
->>>>>>> 5ca1e65e
                     } else {
                         break;
                     }
@@ -1021,16 +1004,9 @@
         // Dispatch to still or animation
         if is_jxl_anim {
             // col.add_anim_frame(image_result.to_rgba8(), frame_duration);
-<<<<<<< HEAD
-            _ = frame_sender.send(Frame::new(
-                image_result,
-                frame_duration,
-                FrameSource::Animation,
-=======
             _ = frame_sender.send(Frame::new_animation(
                 image_result.to_rgba8(),
                 frame_duration
->>>>>>> 5ca1e65e
             ));
         } else {
             // col.add_still(image_result.to_rgba8());
