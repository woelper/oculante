--- conflicted
+++ resolved
@@ -997,26 +997,6 @@
                         gfx,
                     );
 
-<<<<<<< HEAD
-        match &state.persistent_settings.current_channel {
-            // Unpremultiply the image
-            ColorChannel::Rgb => state.current_texture.set(
-                unpremult(&img).to_texture_with_texwrap(gfx, &state.persistent_settings),
-                gfx,
-            ),
-            // Do nuttin'
-            ColorChannel::Rgba => (),
-            // Display the channel
-            _ => {
-                state.current_texture.set(
-                    solo_channel(
-                        &img,
-                        state.persistent_settings.current_channel as usize,
-                    )
-                    .to_texture_with_texwrap(gfx, &state.persistent_settings),
-                    gfx,
-                );
-=======
                 } else {
                     // update from image
                     if let Some(img) = &state.current_image {
@@ -1026,7 +1006,6 @@
                         );
                     }
                 }
->>>>>>> 5ca1e65e
             }
         }
 
