#![windows_subsystem = "windows"]

use arboard::Clipboard;
use clap::Arg;
use clap::Command;
use log::debug;
use log::error;
use log::info;
use nalgebra::Vector2;
use notan::app::Event;
use notan::draw::*;
use notan::egui::{self, *};
use notan::prelude::*;
use shortcuts::key_pressed;
use shortcuts::lookup;
use std::ffi::OsStr;
use std::path::PathBuf;
use std::sync::mpsc;
use strum::IntoEnumIterator;

pub mod settings;
pub mod shortcuts;
use crate::shortcuts::InputEvent::*;
mod utils;
use utils::*;
// mod events;
#[cfg(target_os = "macos")]
mod mac;
mod net;
use net::*;
#[cfg(test)]
mod tests;
mod ui;
mod update;
use ui::*;

use crate::image_editing::EditState;

mod image_editing;
pub mod paint;

#[notan_main]
fn main() -> Result<(), String> {
    // hack for wayland
    std::env::set_var("WINIT_UNIX_BACKEND", "x11");
    if std::env::var("RUST_LOG").is_err() {
        std::env::set_var("RUST_LOG", "warning");
    }
    // on debug builds, override log level
    #[cfg(debug_assertions)]
    {
        std::env::set_var("RUST_LOG", "debug");
        let _ = env_logger::try_init();
    }

    let mut window_config = WindowConfig::new()
        .title(&format!("Oculante | {}", env!("CARGO_PKG_VERSION")))
        .size(1026, 600) // window's size
        .resizable(true) // window can be resized
        .min_size(600, 400); // Set a minimum window size

    #[cfg(target_os = "windows")]
    {
        window_config = window_config.vsync(true);
    }

    #[cfg(target_os = "linux")]
    {
        window_config = window_config.lazy_loop(true).vsync(true);
    }

    #[cfg(target_os = "netbsd")]
    {
        window_config = window_config.lazy_loop(true).vsync(true);
    }

    #[cfg(target_os = "macos")]
    {
        window_config = window_config.lazy_loop(true).vsync(true).high_dpi(true);
    }

    #[cfg(target_os = "macos")]
    {
        // MacOS needs an incredible dance performed just to open a file
        let _ = mac::launch();
    }

    if let Ok(settings) = settings::PersistentSettings::load() {
        window_config.vsync = settings.vsync;
        info!("Loaded vsync.");
    }

    info!("Starting oculante.");
    notan::init_with(init)
        .add_config(window_config)
        .add_config(EguiConfig)
        .add_config(DrawConfig)
        .event(event)
        .update(update)
        .draw(drawe)
        .build()
}

fn init(_gfx: &mut Graphics, plugins: &mut Plugins) -> OculanteState {
    info!("Now matching arguments {:?}", std::env::args());
    // Filter out strange mac args
    let args: Vec<String> = std::env::args().filter(|a| !a.contains("psn_")).collect();

    let matches = Command::new("Oculante")
        .arg(
            Arg::new("INPUT")
                .help("Display this image")
                // .required(true)
                .index(1),
        )
        .arg(
            Arg::new("l")
                .short('l')
                .help("Listen on port")
                .takes_value(true),
        )
        .arg(
            Arg::new("chainload")
                .required(false)
                .takes_value(false)
                .short('c')
                .help("Chainload on Mac"),
        )
        .get_matches_from(args);

    debug!("Completed argument parsing.");

    let maybe_img_location = matches.value_of("INPUT").map(|arg| PathBuf::from(arg));

    let mut state = OculanteState {
        texture_channel: mpsc::channel(),
        // current_path: maybe_img_location.cloned(/),
        ..Default::default()
    };

    if let Ok(settings) = settings::PersistentSettings::load() {
        state.persistent_settings = settings;
    }

    state.player = Player::new(state.texture_channel.0.clone());

    debug!("Image is: {:?}", maybe_img_location);

    if let Some(ref maybe_location) = maybe_img_location {
        // Check if path is a directory or a file (and that it even exists)
        let mut start_img_location: Option<PathBuf> = None;
        
        if let Ok(maybe_location_metadata) = maybe_location.metadata() {
            if maybe_location_metadata.is_dir() {
                // Folder - Pick first image from the folder...
                if let Some(first_img_location) = find_first_image_in_directory(maybe_location) {
                    start_img_location = Some(first_img_location.clone());
                }
            }
            else if is_ext_compatible(maybe_location) {
                // Image File with a usable extension
                start_img_location = Some(maybe_location.clone());
            }
            else {
                // Unsupported extension? Or unusable path?
                // TODO: Show a warning about this?
            }
        }
        else {
            // Not a valid path, or user doesn't have permission to access?
            // TODO: Show a warning about this?
        }
        
        // Assign image path if we have a valid one here
        if let Some(img_location) = start_img_location {
            state.current_path = Some(img_location.clone());
            if img_location.extension() == Some(&std::ffi::OsString::from("gif")) {
                state
                    .player
                    .load(&img_location, state.message_channel.0.clone());
            } else {
                state
                    .player
                    .load_blocking(&img_location, state.message_channel.0.clone());
            }
        }
    }

    if let Some(port) = matches.value_of("l") {
        match port.parse::<i32>() {
            Ok(p) => {
                state.message = Some(format!("Listening on {}", p));
                recv(p, state.texture_channel.0.clone());
                state.current_path = Some(PathBuf::from(&format!("network port {p}")));
                state.network_mode = true;
            }
            Err(_) => error!("Port must be a number"),
        }
    }

    // Set up egui style
    plugins.egui(|ctx| {
        let mut fonts = FontDefinitions::default();

        fonts.font_data.insert(
            "customfont".to_owned(),
            FontData::from_static(include_bytes!("../res/fonts/NotoSans-Regular.ttf")),
        );

        fonts
            .families
            .get_mut(&FontFamily::Proportional)
            .unwrap()
            .insert(0, "customfont".into());

        let mut style: egui::Style = (*ctx.style()).clone();

        style.text_styles.get_mut(&TextStyle::Body).unwrap().size = 18.;
        style.text_styles.get_mut(&TextStyle::Button).unwrap().size = 18.;
        style.text_styles.get_mut(&TextStyle::Small).unwrap().size = 15.;
        style.text_styles.get_mut(&TextStyle::Heading).unwrap().size = 22.;
        style.visuals.selection.bg_fill = Color32::from_rgb(
            state.persistent_settings.accent_color[0],
            state.persistent_settings.accent_color[1],
            state.persistent_settings.accent_color[2],
        );
        // style.visuals.selection.bg_fill = Color32::from_rgb(200, 240, 200);
        ctx.set_style(style);
        ctx.set_fonts(fonts);
    });

    state
}

fn event(app: &mut App, state: &mut OculanteState, evt: Event) {
    match evt {
        Event::KeyUp { .. } => {
            // Fullscreen needs to be on key up on mac (bug)
            if key_pressed(app, state, Fullscreen) {
                toggle_fullscreen(app, state);
            }
        }
        Event::KeyDown { .. } => {
            // pan image with keyboard
            let delta = 80.;
            if key_pressed(app, state, PanRight) {
                state.offset.x += delta;
            }
            if key_pressed(app, state, PanUp) {
                state.offset.y += delta;
            }
            if key_pressed(app, state, PanLeft) {
                state.offset.x -= delta;
            }
<<<<<<< HEAD
        }
    }

    match evt {
        Event::MouseWheel { delta_y, .. } => {
            if !state.pointer_over_ui {
                if app.keyboard.ctrl() {
                    // Change image to next/prev - map scroll-down == next, as that's the natural scrolling direction
                    let inc : isize = if delta_y > 0.0 { -1 } else { 1 };
                    
                    // TODO: Should this be handled along with the Left/Right arrow / toolbar button code instead?
                    // TODO: Deduplicate (as in the keybindings branch)
                    if let Some(img_location) = state.current_path.as_mut() {
                        let next_img = img_shift(&img_location, inc);
                        // prevent reload if at last or first
                        if &next_img != img_location {
                            state.is_loaded = false;
                            *img_location = next_img;
                            state
                                .player
                                .load(&img_location, state.message_channel.0.clone());
                        }
                    }
                }
                else {
                    // Normal scaling
                    let delta = zoomratio(delta_y, state.scale);
                    let new_scale = state.scale + delta;
                    // limit scale
                    if new_scale > 0.05 && new_scale < 40. {
                        state.offset -= scale_pt(state.offset, state.cursor, state.scale, delta);
                        state.scale += delta;
                    }
                }
=======
            if key_pressed(app, state, PanDown) {
                state.offset.y -= delta;
>>>>>>> 88a41775
            }

            if key_pressed(app, state, ResetView) {
                state.reset_image = true
            }

            if key_pressed(app, state, Quit) {
                std::process::exit(0)
            }

            if key_pressed(app, state, NextImage) {
                next_image(state)
            }
            if key_pressed(app, state, PreviousImage) {
                prev_image(state)
            }

            if key_pressed(app, state, AlwaysOnTop) {
                state.always_on_top = !state.always_on_top;
                app.window().set_always_on_top(state.always_on_top);
            }

            if key_pressed(app, state, InfoMode) {
                state.info_enabled = !state.info_enabled;
                send_extended_info(
                    &state.current_image,
                    &state.current_path,
                    &state.extended_info_channel,
                );
            }

            if key_pressed(app, state, EditMode) {
                state.edit_enabled = !state.edit_enabled
            }

            // let zoomratio = 3.5;
            if key_pressed(app, state, ZoomIn) {
                let delta = zoomratio(3.5, state.scale);
                let new_scale = state.scale + delta;
                // limit scale
                if new_scale > 0.05 && new_scale < 40. {
                    // We want to zoom towards the center
                    let center: Vector2<f32> = nalgebra::Vector2::new(
                        app.window().width() as f32 / 2.,
                        app.window().height() as f32 / 2.,
                    );
                    state.offset -= scale_pt(state.offset, center, state.scale, delta);
                    state.scale += delta;
                }
            }

            if key_pressed(app, state, ZoomOut) {
                let delta = zoomratio(-3.5, state.scale);
                let new_scale = state.scale + delta;
                // limit scale
                if new_scale > 0.05 && new_scale < 40. {
                    // We want to zoom towards the center
                    let center: Vector2<f32> = nalgebra::Vector2::new(
                        app.window().width() as f32 / 2.,
                        app.window().height() as f32 / 2.,
                    );
                    state.offset -= scale_pt(state.offset, center, state.scale, delta);
                    state.scale += delta;
                }
            }
        }
<<<<<<< HEAD
        Event::KeyDown {
            key: KeyCode::Paste,
        } => {}
        Event::KeyDown { key: KeyCode::F1 }
        | Event::KeyDown {
            key: KeyCode::O,  /* FIXME: Only when ctrl is pressed */
        } => {
            if !state.key_grab {
                // Browse for image to load
                // TODO: Include button on toolbar?
                let start_directory =
                    if let Some(img_path) = &state.current_path {
                        img_path.clone()
                    }
                    else {
                        std::env::current_dir().unwrap()
                    };
                
                let file_dialog_result = rfd::FileDialog::new()
                    .add_filter("All Supported Image Types", 
                                &["bmp", "dds", "exr", "ff", "gif", "hdr", "ico", "jpg", "jpeg", "pjpeg", "png", "apng", "pnm", "psd", "svg", "tif", "tiff", "tga", "webp"])
                    .add_filter("All File Types", &["*"])
                    .set_directory(&start_directory)
                    .pick_file();
                
                if let Some(file_path) = file_dialog_result {
                    debug!("Selected File Path = {:?}", file_path);
                    state.is_loaded = false;
                    state.current_image = None;
                    state.player.load(&file_path, state.message_channel.0.clone());
                    state.current_path = Some(file_path);
                }
            }
        }
        Event::WindowResize { width, height } => {
            debug!("Window resize {width}x{height}");
            // if !state.edit_enabled {
            //     let delta = state.window_size - (width, height).size_vec();
            //     state.offset -= delta / 2.;
            // }
=======
        _ => (),
    }

    match evt {
        Event::MouseWheel { delta_y, .. } => {
            if !state.pointer_over_ui {
                let delta = zoomratio(delta_y, state.scale);
                let new_scale = state.scale + delta;
                // limit scale
                if new_scale > 0.05 && new_scale < 40. {
                    state.offset -= scale_pt(state.offset, state.cursor, state.scale, delta);
                    state.scale += delta;
                }
            }
>>>>>>> 88a41775
        }

        Event::Drop(file) => {
            if let Some(p) = file.path {
                state.is_loaded = false;
                state.current_image = None;
                state.player.load(&p, state.message_channel.0.clone());
                state.current_path = Some(p);
            }
        }
        Event::MouseDown { button, .. } => {
            state.drag_enabled = true;
            match button {
                MouseButton::Left => {
                    if !state.mouse_grab {
                        state.drag_enabled = true;
                    }
                }
                MouseButton::Middle => {
                    state.drag_enabled = true;
                }
                _ => {}
            }
        }
        Event::MouseUp { button, .. } => match button {
            MouseButton::Left | MouseButton::Middle => state.drag_enabled = false,
            _ => {}
        },
        _ => {
            // debug!("{:?}", evt);
        }
    }
}

fn update(app: &mut App, state: &mut OculanteState) {
    let mouse_pos = app.mouse.position();

    state.mouse_delta = Vector2::new(mouse_pos.0, mouse_pos.1) - state.cursor;
    state.cursor = mouse_pos.size_vec();
    if state.drag_enabled {
        if !state.mouse_grab || app.mouse.is_down(MouseButton::Middle) {
            state.offset += state.mouse_delta;
        }
    }

    // Since we can't access the window in the event loop, we store it in the state
    state.window_size = app.window().size().size_vec();

    if state.info_enabled || state.edit_state.painting {
        state.cursor_relative = pos_from_coord(
            state.offset,
            state.cursor,
            Vector2::new(
                state.image_dimension.0 as f32,
                state.image_dimension.1 as f32,
            ),
            state.scale,
        );
    }

    // redraw constantly until the image is fully loaded or it is reset on canvas
    if !state.is_loaded || state.reset_image {
        app.window().request_frame();
    }

    // make sure that in edit mode, RGBA is set.
    // This is a bit lazy. but instead of writing lots of stuff for an ubscure feature,
    // let's disable it here.
    if state.edit_enabled {
        state.current_channel = Channel::RGBA;
    }

    // redraw if extended info is missing so we make sure it's promply displayed
    if state.info_enabled && state.image_info.is_none() {
        app.window().request_frame();
    }

    if state.reset_image {
        let window_size = app.window().size().size_vec();
        if let Some(current_image) = &state.current_image {
            let img_size = current_image.size_vec();
            let scale_factor = (window_size.x / img_size.x)
                .min(window_size.y / img_size.y)
                .min(1.0);
            state.scale = scale_factor;
            state.offset = window_size / 2.0 - (img_size * state.scale) / 2.0;

            state.edit_state = Default::default();

            // Load edit information if any
            if let Some(p) = &state.current_path {
                if let Ok(f) = std::fs::File::open(p.with_extension("oculante")) {
                    if let Ok(edit_state) = serde_json::from_reader::<_, EditState>(f) {
                        state.message = Some("Edits have been loaded for this image.".into());
                        state.edit_state = edit_state;
                        state.edit_enabled = true;
                    }
                }
            }

            debug!("Image has been reset.");
            state.reset_image = false;
        }
    }

    // reload constantly if gif so we keep receiving
    if let Some(p) = &state.current_path {
        if p.extension() == Some(OsStr::new("gif")) {
            app.window().request_frame();
        }
    }

    // check extended info has been sent
    if let Ok(info) = state.extended_info_channel.1.try_recv() {
        debug!("Finished calculating extended image info for {}", info.name);

        state.image_info = Some(info);
    }

    // check if a new texture has been sent
    if let Ok(msg) = state.message_channel.1.try_recv() {
        debug!("Received message");
        state.message = Some(msg);
    }
}

fn drawe(app: &mut App, gfx: &mut Graphics, plugins: &mut Plugins, state: &mut OculanteState) {
    let mut draw = gfx.create_draw();

    // check if a new texture has been sent
    if let Ok(frame) = state.texture_channel.1.try_recv() {
        let img = frame.buffer;
        debug!("Received image buffer: {:?}", img.dimensions());
        state.image_dimension = img.dimensions();
        // state.current_texture = img.to_texture(gfx);

        debug!("Frame source: {:?}", frame.source);

        match frame.source {
            FrameSource::Still => {
                if !state.persistent_settings.keep_view {
                    state.reset_image = true;
                    state.offset = Default::default();
                    state.scale = Default::default();
                }
                // always reset if first image
                if state.current_texture.is_none() {
                    state.reset_image = true;
                    state.offset = Default::default();
                    state.scale = Default::default();
                }

                state.image_info = None;
            }
            FrameSource::EditResult => {
                // debug!("EditResult");
                // state.edit_state.is_processing = false;
            }
            FrameSource::Reset => state.reset_image = true,
            _ => (),
        }

        if let Some(tex) = &mut state.current_texture {
            if tex.width() as u32 == img.width() && img.height() as u32 == img.height() {
                img.update_texture(gfx, tex);
            } else {
                state.current_texture = img.to_texture(gfx);
            }
        } else {
            state.current_texture = img.to_texture(gfx);
        }

        state.is_loaded = true;

        match &state.current_channel {
            // Unpremultiply the image
            Channel::RGB => state.current_texture = unpremult(&img).to_texture(gfx),
            // Do nuttin'
            Channel::RGBA => (),
            // Display the channel
            _ => {
                state.current_texture =
                    solo_channel(&img, *&state.current_channel as usize).to_texture(gfx)
            }
        }
        state.current_image = Some(img);
        if state.info_enabled {
            send_extended_info(
                &state.current_image,
                &state.current_path,
                &state.extended_info_channel,
            );
        }
    }

    if let Some(texture) = &state.current_texture {
        if state.tiling < 2 {
            draw.image(texture)
                .blend_mode(BlendMode::NORMAL)
                .translate(state.offset.x as f32, state.offset.y as f32)
                .scale(state.scale, state.scale);
        } else {
            draw.pattern(texture)
                .translate(state.offset.x as f32, state.offset.y as f32)
                .scale(state.scale, state.scale)
                .size(
                    texture.width() * state.tiling as f32,
                    texture.height() * state.tiling as f32,
                );
        }

        // Draw a brush preview when paint mode is on
        if state.edit_state.painting {
            if let Some(stroke) = state.edit_state.paint_strokes.last() {
                let dim = texture.width().min(texture.height()) / 50.;
                draw.circle(20.)
                    // .translate(state.cursor_relative.x, state.cursor_relative.y)
                    .translate(state.cursor.x, state.cursor.y)
                    .alpha(0.5)
                    .stroke(1.5)
                    .scale(state.scale, state.scale)
                    .scale(stroke.width * dim, stroke.width * dim);

                // For later: Maybe paint the actual brush? Maybe overkill.

                // if let Some(brush) = state.edit_state.brushes.get(stroke.brush_index) {
                //     if let Some(brush_tex) = brush.to_texture(gfx) {
                //         draw.image(&brush_tex)
                //             .blend_mode(BlendMode::NORMAL)
                //             .translate(state.cursor.x, state.cursor.y)
                //             .scale(state.scale, state.scale)
                //             .scale(stroke.width*dim, stroke.width*dim)
                //             // .translate(state.offset.x as f32, state.offset.y as f32)
                //             // .transform(state.cursor_relative)
                //             ;
                //     }
                // }
            }
        }
    }

    let egui_output = plugins.egui(|ctx| {
        egui::TopBottomPanel::top("menu")
            .min_height(30.)
            .default_height(30.)
            .show(&ctx, |ui| {
                ui.horizontal_centered(|ui| {
                    ui.label("Channels");

                    let mut changed_channels = false;

                    if key_pressed(app, state, RedChannel) {
                        state.current_channel = Channel::Red;
                        changed_channels = true;
                    }
                    if key_pressed(app, state, GreenChannel) {
                        state.current_channel = Channel::Green;
                        changed_channels = true;
                    }
                    if key_pressed(app, state, BlueChannel) {
                        state.current_channel = Channel::Blue;
                        changed_channels = true;
                    }
                    if key_pressed(app, state, AlphaChannel) {
                        state.current_channel = Channel::Alpha;
                        changed_channels = true;
                    }

                    if key_pressed(app, state, RGBChannel) {
                        state.current_channel = Channel::RGB;
                        changed_channels = true;
                    }
                    if key_pressed(app, state, RGBAChannel) {
                        state.current_channel = Channel::RGBA;
                        changed_channels = true;
                    }

                    ui.add_enabled_ui(!state.edit_enabled, |ui| {
                        // hack to center combo box in Y

                        ui.spacing_mut().button_padding = Vec2::new(10., 0.);
                        egui::ComboBox::from_id_source("channels")
                            .selected_text(format!("{:?}", state.current_channel))
                            .show_ui(ui, |ui| {
                                for channel in Channel::iter() {
                                    let r = ui.selectable_value(
                                        &mut state.current_channel,
                                        channel.clone(),
                                        channel.to_string(),
                                    );

                                    if tooltip(r, &channel.to_string(), channel.hotkey(), ui)
                                        .clicked()
                                    {
                                        changed_channels = true;
                                    }
                                }
                            });
                    });

                    // TODO: remove redundancy
                    if changed_channels {
                        if let Some(img) = &state.current_image {
                            match &state.current_channel {
                                Channel::RGB => {
                                    state.current_texture = unpremult(img).to_texture(gfx)
                                }
                                Channel::RGBA => state.current_texture = img.to_texture(gfx),
                                _ => {
                                    state.current_texture =
                                        solo_channel(img, *&state.current_channel as usize)
                                            .to_texture(gfx)
                                }
                            }
                        }
                    }

                    if state.current_image.is_some() {
                        if state.current_path.is_some() {
                            if tooltip(
                                unframed_button("◀", ui),
                                "Previous image",
                                &lookup(&state.persistent_settings.shortcuts, &PreviousImage),
                                ui,
                            )
                            .clicked()
                            {
                                prev_image(state)
                            }
                            if tooltip(
                                unframed_button("▶", ui),
                                "Next image",
                                &lookup(&state.persistent_settings.shortcuts, &NextImage),
                                ui,
                            )
                            .clicked()
                            {
                                next_image(state)
                            }
                        }

                        if tooltip(
                            ui.checkbox(&mut state.info_enabled, "ℹ Info"),
                            "Show image info",
                            &lookup(&state.persistent_settings.shortcuts, &InfoMode),
                            ui,
                        )
                        .changed()
                        {
                            send_extended_info(
                                &state.current_image,
                                &state.current_path,
                                &state.extended_info_channel,
                            );
                        }

                        tooltip(
                            ui.checkbox(&mut state.edit_enabled, "✏ Edit"),
                            "Edit the image",
                            &lookup(&state.persistent_settings.shortcuts, &EditMode),
                            ui,
                        );
                    }
                    // TODO for windows/mac
                    // let mut window_pos = app.window().position();

                    if tooltip(
                        unframed_button("⛶", ui),
                        "Full Screen",
                        &lookup(&state.persistent_settings.shortcuts, &Fullscreen),
                        ui,
                    )
                    .clicked()
                    {
                        toggle_fullscreen(app, state);
                    }

                    if tooltip(
                        unframed_button_colored("📌", state.always_on_top, ui),
                        "Always on top",
                        &lookup(&state.persistent_settings.shortcuts, &AlwaysOnTop),
                        ui,
                    )
                    .clicked()
                    {
                        state.always_on_top = !state.always_on_top;
                        app.window().set_always_on_top(state.always_on_top);
                    }

                    let copy_pressed = key_pressed(app, state, Copy);
                    if let Some(img) = &state.current_image {
                        if unframed_button("🗐 Copy", ui)
                            .on_hover_text("Copy image to clipboard")
                            .clicked()
                            || copy_pressed
                        {
                            clipboard_copy(img);
                        }
                    }

                    if unframed_button("📋 Paste", ui)
                        .on_hover_text("Paste image from clipboard")
                        .clicked()
                        || key_pressed(app, state, Paste)
                    {
                        if let Ok(clipboard) = &mut Clipboard::new() {
                            if let Ok(imagedata) = clipboard.get_image() {
                                if let Some(image) = image::RgbaImage::from_raw(
                                    imagedata.width as u32,
                                    imagedata.height as u32,
                                    (&imagedata.bytes).to_vec(),
                                ) {
                                    // Stop in the even that an animation is running
                                    state.player.stop();
                                    _ = state
                                        .player
                                        .image_sender
                                        .send(crate::utils::Frame::new_still(image));
                                    // Since pasted data has no path, make sure it's not set
                                    state.current_path = None;
                                }
                            }
                        }
                    }

                    if unframed_button_colored("⛭", state.settings_enabled, ui)
                        .on_hover_text("Open settings")
                        .clicked()
                    {
                        state.settings_enabled = !state.settings_enabled;
                    }
                    if let Some(file) = state.current_path.as_ref().map(|p| p.file_name()).flatten()
                    {
                        ui.label(format!("{}", file.to_string_lossy()));
                        ui.label(format!(
                            "{}x{}",
                            state.image_dimension.0, state.image_dimension.1
                        ));
                    }
                });
            });

        if let Some(message) = &state.message.clone() {
            let max_anim_len = 1.8;

            state.toast_cooldown += app.timer.delta_f32();
            if state.toast_cooldown > max_anim_len {
                state.toast_cooldown = 0.;
                state.message = None;
            } else {
                let toast_height = ((max_anim_len - state.toast_cooldown) * 30.).min(25.);

                egui::TopBottomPanel::bottom("toast")
                    .max_height(toast_height)
                    .min_height(toast_height)
                    .show(&ctx, |ui| {
                        ui.ctx().request_repaint();
                        ui.horizontal(|ui| {
                            ui.label(message);
                            ui.spacing();

                            if unframed_button("❌", ui).clicked() {
                                state.message = None;
                                state.toast_cooldown = 0.;
                            }
                        });
                    });
            }
        }

        if state.info_enabled {
            info_ui(ctx, state, gfx);
        }

        if state.edit_enabled {
            edit_ui(ctx, state, gfx);
        }

        if !state.is_loaded {
            egui::Window::new("")
                .anchor(Align2::CENTER_CENTER, [0.0, 0.0])
                .collapsible(false)
                .resizable(false)
                .default_width(400.)
                .title_bar(false)
                .show(&ctx, |ui| {
                    if state.current_path.is_some() {
                        ui.horizontal(|ui| {
                            ui.add(egui::Spinner::default());
                            ui.label(format!(
                                "Loading {}",
                                state.current_path.clone().unwrap_or_default().display()
                            ));
                        });
                    } else {
                        ui.heading("🖼 Please drag an image here!");
                    }
                });
            app.window().request_frame();
        }

        state.pointer_over_ui = ctx.is_pointer_over_area();
        // info!("using pointer {}", ctx.is_using_pointer());

        // if there is interaction on the ui (dragging etc)
        // we don't want zoom & pan to work, so we "grab" the pointer
        if ctx.is_using_pointer() || state.edit_state.painting || ctx.is_pointer_over_area() {
            state.mouse_grab = true;
        } else {
            state.mouse_grab = false;
        }

        if ctx.wants_keyboard_input() {
            state.key_grab = true;
        } else {
            state.key_grab = false;
        }
        // Settings come last, as they block keyboard grab (for hotkey assigment)
        settings_ui(app, ctx, state);
    });

    if state.network_mode {
        app.window().request_frame();
    }
    // if state.edit_state.is_processing {
    //     app.window().request_frame();
    // }
    draw.clear(Color::from_rgb(0.2, 0.2, 0.2));
    gfx.render(&draw);
    gfx.render(&egui_output);
    if egui_output.needs_repaint() {
        app.window().request_frame();
    }
}

// TODO:move to utils
fn toggle_fullscreen(app: &mut App, state: &mut OculanteState) {
    let fullscreen = app.window().is_fullscreen();

    if !fullscreen {
        let mut window_pos = app.window().position();
        window_pos.1 += 40;

        debug!("Not fullscreen. Storing offset: {:?}", window_pos);

        let dpi = app.window().dpi();
        debug!("{:?}", dpi);
        window_pos.0 = (window_pos.0 as f64 / dpi) as i32;
        window_pos.1 = (window_pos.1 as f64 / dpi) as i32;
        #[cfg(target_os = "macos")]
        {
            // tweak for osx titlebars
            window_pos.1 += 8;
        }

        // if going from window to fullscreen, offset by window pos
        state.offset.x += window_pos.0 as f32;
        state.offset.y += window_pos.1 as f32;

        // save old window pos
        state.fullscreen_offset = Some(window_pos);
    } else {
        // info!("Is fullscreen {:?}", window_pos);

        if let Some(sf) = state.fullscreen_offset {
            state.offset.x -= sf.0 as f32;
            state.offset.y -= sf.1 as f32;
        }
    }
    app.window().set_fullscreen(!fullscreen);
}

fn prev_image(state: &mut OculanteState) {
    if let Some(img_location) = state.current_path.as_mut() {
        let next_img = img_shift(&img_location, -1);
        // prevent reload if at last or first
        if &next_img != img_location {
            state.is_loaded = false;
            *img_location = next_img;
            state
                .player
                .load(&img_location, state.message_channel.0.clone());
        }
    }
}

fn next_image(state: &mut OculanteState) {
    if let Some(img_location) = state.current_path.as_mut() {
        let next_img = img_shift(&img_location, 1);
        // prevent reload if at last or first
        if &next_img != img_location {
            state.is_loaded = false;
            *img_location = next_img;
            state
                .player
                .load(&img_location, state.message_channel.0.clone());
        }
    }
}<|MERGE_RESOLUTION|>--- conflicted
+++ resolved
@@ -252,8 +252,75 @@
             if key_pressed(app, state, PanLeft) {
                 state.offset.x -= delta;
             }
-<<<<<<< HEAD
-        }
+            if key_pressed(app, state, PanDown) {
+                state.offset.y -= delta;
+            }
+
+            if key_pressed(app, state, ResetView) {
+                state.reset_image = true
+            }
+
+            if key_pressed(app, state, Quit) {
+                std::process::exit(0)
+            }
+
+            if key_pressed(app, state, NextImage) {
+                next_image(state)
+            }
+            if key_pressed(app, state, PreviousImage) {
+                prev_image(state)
+            }
+
+            if key_pressed(app, state, AlwaysOnTop) {
+                state.always_on_top = !state.always_on_top;
+                app.window().set_always_on_top(state.always_on_top);
+            }
+
+            if key_pressed(app, state, InfoMode) {
+                state.info_enabled = !state.info_enabled;
+                send_extended_info(
+                    &state.current_image,
+                    &state.current_path,
+                    &state.extended_info_channel,
+                );
+            }
+
+            if key_pressed(app, state, EditMode) {
+                state.edit_enabled = !state.edit_enabled
+            }
+
+            // let zoomratio = 3.5;
+            if key_pressed(app, state, ZoomIn) {
+                let delta = zoomratio(3.5, state.scale);
+                let new_scale = state.scale + delta;
+                // limit scale
+                if new_scale > 0.05 && new_scale < 40. {
+                    // We want to zoom towards the center
+                    let center: Vector2<f32> = nalgebra::Vector2::new(
+                        app.window().width() as f32 / 2.,
+                        app.window().height() as f32 / 2.,
+                    );
+                    state.offset -= scale_pt(state.offset, center, state.scale, delta);
+                    state.scale += delta;
+                }
+            }
+
+            if key_pressed(app, state, ZoomOut) {
+                let delta = zoomratio(-3.5, state.scale);
+                let new_scale = state.scale + delta;
+                // limit scale
+                if new_scale > 0.05 && new_scale < 40. {
+                    // We want to zoom towards the center
+                    let center: Vector2<f32> = nalgebra::Vector2::new(
+                        app.window().width() as f32 / 2.,
+                        app.window().height() as f32 / 2.,
+                    );
+                    state.offset -= scale_pt(state.offset, center, state.scale, delta);
+                    state.scale += delta;
+                }
+            }
+        }
+        _ => (),
     }
 
     match evt {
@@ -287,80 +354,10 @@
                         state.scale += delta;
                     }
                 }
-=======
-            if key_pressed(app, state, PanDown) {
-                state.offset.y -= delta;
->>>>>>> 88a41775
-            }
-
-            if key_pressed(app, state, ResetView) {
-                state.reset_image = true
-            }
-
-            if key_pressed(app, state, Quit) {
-                std::process::exit(0)
-            }
-
-            if key_pressed(app, state, NextImage) {
-                next_image(state)
-            }
-            if key_pressed(app, state, PreviousImage) {
-                prev_image(state)
-            }
-
-            if key_pressed(app, state, AlwaysOnTop) {
-                state.always_on_top = !state.always_on_top;
-                app.window().set_always_on_top(state.always_on_top);
-            }
-
-            if key_pressed(app, state, InfoMode) {
-                state.info_enabled = !state.info_enabled;
-                send_extended_info(
-                    &state.current_image,
-                    &state.current_path,
-                    &state.extended_info_channel,
-                );
-            }
-
-            if key_pressed(app, state, EditMode) {
-                state.edit_enabled = !state.edit_enabled
-            }
-
-            // let zoomratio = 3.5;
-            if key_pressed(app, state, ZoomIn) {
-                let delta = zoomratio(3.5, state.scale);
-                let new_scale = state.scale + delta;
-                // limit scale
-                if new_scale > 0.05 && new_scale < 40. {
-                    // We want to zoom towards the center
-                    let center: Vector2<f32> = nalgebra::Vector2::new(
-                        app.window().width() as f32 / 2.,
-                        app.window().height() as f32 / 2.,
-                    );
-                    state.offset -= scale_pt(state.offset, center, state.scale, delta);
-                    state.scale += delta;
-                }
-            }
-
-            if key_pressed(app, state, ZoomOut) {
-                let delta = zoomratio(-3.5, state.scale);
-                let new_scale = state.scale + delta;
-                // limit scale
-                if new_scale > 0.05 && new_scale < 40. {
-                    // We want to zoom towards the center
-                    let center: Vector2<f32> = nalgebra::Vector2::new(
-                        app.window().width() as f32 / 2.,
-                        app.window().height() as f32 / 2.,
-                    );
-                    state.offset -= scale_pt(state.offset, center, state.scale, delta);
-                    state.scale += delta;
-                }
-            }
-        }
-<<<<<<< HEAD
-        Event::KeyDown {
-            key: KeyCode::Paste,
-        } => {}
+            }
+        }
+        
+        // TODO: Port this case to the new shortcuts system
         Event::KeyDown { key: KeyCode::F1 }
         | Event::KeyDown {
             key: KeyCode::O,  /* FIXME: Only when ctrl is pressed */
@@ -392,30 +389,7 @@
                 }
             }
         }
-        Event::WindowResize { width, height } => {
-            debug!("Window resize {width}x{height}");
-            // if !state.edit_enabled {
-            //     let delta = state.window_size - (width, height).size_vec();
-            //     state.offset -= delta / 2.;
-            // }
-=======
-        _ => (),
-    }
-
-    match evt {
-        Event::MouseWheel { delta_y, .. } => {
-            if !state.pointer_over_ui {
-                let delta = zoomratio(delta_y, state.scale);
-                let new_scale = state.scale + delta;
-                // limit scale
-                if new_scale > 0.05 && new_scale < 40. {
-                    state.offset -= scale_pt(state.offset, state.cursor, state.scale, delta);
-                    state.scale += delta;
-                }
-            }
->>>>>>> 88a41775
-        }
-
+        
         Event::Drop(file) => {
             if let Some(p) = file.path {
                 state.is_loaded = false;
