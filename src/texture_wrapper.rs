--- conflicted
+++ resolved
@@ -537,13 +537,8 @@
             //TODO: Re-Enable when 16 Bit is implemented in notan
             /*image::ColorType::L16 => {
                 format = notan::prelude::TextureFormat::R16Uint;
-<<<<<<< HEAD
-                pipeline = Some(create_image_pipeline(gfx, Some(&FRAGMENT_GRAYSCALE)).unwrap());
-            }*/
-=======
                 //pipeline = Some(create_image_pipeline(gfx, Some(&FRAGMENT_GRAYSCALE)).unwrap());
-            }
->>>>>>> 019bd802
+            }*/            
             image::ColorType::Rgba32F => {
                 format = notan::prelude::TextureFormat::Rgba32Float;
             }
