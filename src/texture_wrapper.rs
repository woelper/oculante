use crate::settings::PersistentSettings;
use image::imageops;
use image::DynamicImage;
use image::EncodableLayout;
use log::debug;
use log::error;
use log::warn;
use notan::draw::*;
use notan::prelude::{BlendMode, Graphics, ShaderSource, Texture, TextureFilter};
<<<<<<< HEAD
=======
use zune_png::zune_core::bit_depth::ByteEndian;
>>>>>>> 14757203
pub struct TexWrap {
    texture_array: Vec<TexturePair>,
    pub col_count: u32,
    pub row_count: u32,
    pub col_translation: u32,
    pub row_translation: u32,
    pub size_vec: (f32, f32), // The whole Texture Array size
    pub texture_count: usize,
    pipeline: Option<notan::prelude::Pipeline>,
    pub format: notan::prelude::TextureFormat,
    pub image_format: image::ColorType,
}

#[derive(Default)]
pub struct TextureWrapperManager {
    current_texture: Option<TexWrap>,
}

impl TextureWrapperManager {
    /*#[deprecated(note = "please use `set_image` instead")]
    pub fn set(&mut self, tex: Option<TexWrap>, gfx: &mut Graphics) {
        let mut texture_taken: Option<TexWrap> = self.current_texture.take();
        if let Some(texture) = &mut texture_taken {
            texture.unregister_textures(gfx);
        }

        self.current_texture = tex;
    }*/

    pub fn set_image(
        &mut self,
        img: &DynamicImage,
        gfx: &mut Graphics,
        settings: &PersistentSettings,
    ) {
        //First: try to update an existing texture
        if let Some(tex) = &mut self.current_texture {
            if tex.width() as u32 == img.width()
                && tex.height() as u32 == img.height()
                && img.color() == tex.image_format
            {
<<<<<<< HEAD
                debug!("Re-using texture as it is the same size.");
=======
                debug!("Re-using texture as it is the same size and type.");
>>>>>>> 14757203
                tex.update_textures(gfx, img);
                return;
            }
        }

        //If update not possible: Remove existing texture and generate a new one
        {
            self.clear();
            debug!("Updating or creating texture with new size.");
        }

        self.current_texture = TexWrap::from_dynamic_image(gfx, settings, img);
    }

    pub fn get(&mut self) -> &mut Option<TexWrap> {
        &mut self.current_texture
    }

    pub fn clear(&mut self /*, gfx: &mut Graphics */) {
        self.current_texture = None;
    }
}

pub struct TextureResponse<'a> {
    pub texture: &'a TexturePair,

    pub x_offset_texture: i32,
    pub y_offset_texture: i32,

    pub texture_width: i32,
    pub texture_height: i32,
    pub offset_width: i32,
    pub offset_height: i32,

    pub x_tex_left_global: i32,
    pub y_tex_top_global: i32,
    pub x_tex_right_global: i32,
    pub y_tex_bottom_global: i32,
}

pub struct TexturePair {
    pub texture: Texture,
}

//language=glsl
const FRAGMENT_GRAYSCALE: ShaderSource = notan::fragment_shader! {
    r#"
    #version 450
    precision mediump float;

    layout(location = 0) in vec2 v_uvs;
    layout(location = 1) in vec4 v_color;

    layout(binding = 0) uniform sampler2D u_texture;

    layout(location = 0) out vec4 color;

    void main() {
        vec4 tex_col = texture(u_texture, v_uvs);
        color = vec4(tex_col.r, tex_col.r,tex_col.r, 1.0) * v_color;
    }
    "#
};

impl TexWrap {
    pub fn from_dynamic_image(
        gfx: &mut Graphics,
        settings: &PersistentSettings,
        image: &DynamicImage,
    ) -> Option<TexWrap> {
        Self::gen_from_dynamic_image(gfx, settings, image, Self::gen_texture_standard)
    }

    /*pub fn from_rgbaimage_premult(
        gfx: &mut Graphics,
        settings: &PersistentSettings,
        image: &DynamicImage,
    ) -> Option<TexWrap> {
        Self::gen_from_dynamic_image(gfx, settings, image, Self::gen_texture_premult)
    }*/

    fn gen_texture_standard(
        gfx: &mut Graphics,
        bytes: &[u8],
        width: u32,
        height: u32,
        format: notan::prelude::TextureFormat,
        settings: &PersistentSettings,
        size_ok: bool,
    ) -> Option<Texture> {
        let texture_result = gfx
            .create_texture()
            .from_bytes(bytes, width, height)
            .with_mipmaps(settings.use_mipmaps && size_ok)
            .with_format(format)
            // .with_premultiplied_alpha()
            .with_filter(
                if settings.linear_min_filter {
                    TextureFilter::Linear
                } else {
                    TextureFilter::Nearest
                },
                if settings.linear_mag_filter {
                    TextureFilter::Linear
                } else {
                    TextureFilter::Nearest
                },
            )
            // .with_wrap(TextureWrap::Clamp, TextureWrap::Clamp)
            .build();

        let _ = match texture_result {
            Ok(texture) => return Some(texture),
            Err(error) => panic!("Problem generating texture: {error:?}"),
        };
    }

    /*fn gen_texture_premult(
        gfx: &mut Graphics,
        bytes: &[u8],
        width: u32,
        height: u32,
        _format:notan::prelude::TextureFormat,
        settings: &PersistentSettings,
        size_ok: bool,
    ) -> Option<Texture> {
        gfx.create_texture()
            .from_bytes(bytes, width, height)
            .with_premultiplied_alpha()
            .with_mipmaps(settings.use_mipmaps && size_ok)
            // .with_format(notan::prelude::TextureFormat::SRgba8)
            // .with_premultiplied_alpha()
            .with_filter(
                if settings.linear_min_filter {
                    TextureFilter::Linear
                } else {
                    TextureFilter::Nearest
                },
                if settings.linear_mag_filter {
                    TextureFilter::Linear
                } else {
                    TextureFilter::Nearest
                },
            )
            // .with_wrap(TextureWrap::Clamp, TextureWrap::Clamp)
            .build()
            .ok()
    }*/

    /*fn gen_single_from_dynamic_image(gfx: &mut Graphics,
        settings: &PersistentSettings,
        image: &DynamicImage,
        texture_generator_function: fn(
            &mut Graphics,
            &[u8],
            u32,
            u32,
            notan::prelude::TextureFormat,
            &PersistentSettings,
            bool,
        ) -> Option<Texture>,
    ) -> Option<Texture>
    {

    }*/

<<<<<<< HEAD
    fn get_dyn_image_part(
        image: &DynamicImage,
        offset: (u32, u32),
        size: (u32, u32),
    ) -> Option<DynamicImage> {
        if offset.0 == 0 && offset.1 == 0 && size.0 == image.width() && size.1 == image.height() {
            //Whole image
            match image {
                DynamicImage::ImageRgb8(_rgb8_image) => {
                    let img_rgba = image.to_rgba8();
                    return Some(DynamicImage::ImageRgba8(img_rgba));
                }
                /*DynamicImage::ImageLumaA8(_la8_image) => {
                    let img_rgba = image.to_rgba8();
                    return Some(DynamicImage::ImageRgba8(img_rgba));
                }*/
                _other_image_type => {
                    return None;
                }
            }
        } else {
            match image {
                DynamicImage::ImageLuma8(luma8_image) => {
                    // Creating luma 8 sub image
                    let mut buff: Vec<u8> = vec![0; size.0 as usize * size.1 as usize];
                    let bytes_src = luma8_image.as_bytes();
                    let mut dst_idx_start = 0 as usize;
                    let mut src_idx_start =
                        offset.0 as usize + offset.1 as usize * image.width() as usize;

                    for _y in 0..size.1 {
                        let dst_idx_end = dst_idx_start + size.0 as usize;
                        let src_idx_end = src_idx_start + size.0 as usize;
                        buff[dst_idx_start..dst_idx_end]
                            .copy_from_slice(&bytes_src[src_idx_start..src_idx_end]);
                        dst_idx_start = dst_idx_end;
                        src_idx_start += image.width() as usize;
                    }
                    let gi: image::GrayImage =
                        image::GrayImage::from_raw(size.0, size.1, buff).unwrap(); //ImageBuffer::from_raw(size.0, size.1, buff).context("Spast.");
                    return Some(DynamicImage::ImageLuma8(gi));
                }
                other_image_type => {
                    let sub_img =
                        imageops::crop_imm(other_image_type, offset.0, offset.1, size.0, size.1);
                    let my_img = sub_img.to_image();
                    return Some(DynamicImage::ImageRgba8(my_img));
                }
            }
        }
    }

=======
    fn image_color_supported(img: &DynamicImage) -> bool {
        let supported_type =
            img.color() == image::ColorType::L8 || img.color() == image::ColorType::Rgba8;
        return supported_type;
    }

    fn image_bytesize_expected(img: &DynamicImage) -> usize {
        let pixel_count = (img.width() * img.height()) as usize;
        let mut byte_count: usize;
        match img.color() {
            image::ColorType::L8 => byte_count = pixel_count,
            image::ColorType::Rgba8 => byte_count = pixel_count * 4,
            _ => {
                error!("Passed non supported colored image!");
                byte_count = 0;
            }
        }

        if img.as_bytes().len() < byte_count {
            error!("Pixel buffer is smaller than expected!");
            byte_count = 0;
        }
        return byte_count;
    }

    fn image_bytes_slice(img: &DynamicImage) -> Option<&[u8]> {
        let byte_buffer = img.as_bytes();
        let byte_count = Self::image_bytesize_expected(img);
        if byte_count == 0 {
            return None;
        }
        if byte_count < byte_buffer.len() {
            warn!("Image byte buffer is bigger than expected. Will truncate.");
        }
        let (buff, _) = byte_buffer.split_at(byte_count);
        return Some(buff);
    }

    fn get_dyn_image_part(
        image: &DynamicImage,
        offset: (u32, u32),
        size: (u32, u32),
    ) -> Option<DynamicImage> {
        let color_supported = Self::image_color_supported(image);
        if !color_supported {
            debug!(
                "Current image pixel type {:?} is not supported, will convert to rgba8",
                image.color()
            );
        }
        if offset.0 == 0 && offset.1 == 0 && size.0 == image.width() && size.1 == image.height() {
            //Whole image
            if color_supported {
                return None;
            } else {
                //Convert to rgba8 if current image is not supported
                let img_rgba = image.to_rgba8();
                return Some(DynamicImage::ImageRgba8(img_rgba));
            }
        } else {
            match image {
                DynamicImage::ImageLuma8(luma8_image) => {
                    // Creating luma 8 sub image
                    let mut buff: Vec<u8> = vec![0; size.0 as usize * size.1 as usize];
                    let bytes_src = luma8_image.as_bytes();
                    let mut dst_idx_start = 0 as usize;
                    let mut src_idx_start =
                        offset.0 as usize + offset.1 as usize * image.width() as usize;

                    for _y in 0..size.1 {
                        let dst_idx_end = dst_idx_start + size.0 as usize;
                        let src_idx_end = src_idx_start + size.0 as usize;
                        buff[dst_idx_start..dst_idx_end]
                            .copy_from_slice(&bytes_src[src_idx_start..src_idx_end]);
                        dst_idx_start = dst_idx_end;
                        src_idx_start += image.width() as usize;
                    }
                    let gi: image::GrayImage =
                        image::GrayImage::from_raw(size.0, size.1, buff).unwrap(); //ImageBuffer::from_raw(size.0, size.1, buff).context("Spast.");
                    return Some(DynamicImage::ImageLuma8(gi));
                }
                other_image_type => {
                    //rgba8 automatically
                    let sub_img =
                        imageops::crop_imm(other_image_type, offset.0, offset.1, size.0, size.1);
                    let my_img = sub_img.to_image();
                    return Some(DynamicImage::ImageRgba8(my_img));
                }
            }
        }
    }

>>>>>>> 14757203
    fn get_texture_type_and_pipe(
        gfx: &mut Graphics,
        image: &DynamicImage,
    ) -> (
        notan::prelude::TextureFormat,
        Option<notan::prelude::Pipeline>,
    ) {
        let mut format: notan::prelude::TextureFormat = notan::app::TextureFormat::Rgba32;
        let mut pipeline: Option<notan::prelude::Pipeline> = None;
        debug!("{:?}", image.color());
        match image.color() {
            image::ColorType::L8 => {
                format = notan::prelude::TextureFormat::R8;
                pipeline = Some(create_image_pipeline(gfx, Some(&FRAGMENT_GRAYSCALE)).unwrap());
            }
            _ => {}
        }
        return (format, pipeline);
    }

    fn gen_from_dynamic_image(
        gfx: &mut Graphics,
        settings: &PersistentSettings,
        image: &DynamicImage,
        texture_generator_function: fn(
            &mut Graphics,
            &[u8],
            u32,
            u32,
            notan::prelude::TextureFormat,
            &PersistentSettings,
            bool,
        ) -> Option<Texture>,
    ) -> Option<TexWrap> {
        const MAX_PIXEL_COUNT: usize = 8192 * 8192;

        let im_w = image.width();
        let im_h = image.height();

        let (format, pipeline) = Self::get_texture_type_and_pipe(gfx, image);

        if im_w < 1 || im_h < 1 {
            error!("Image width smaller than 1!"); //TODO: fix t
            return None;
        }

        let im_pixel_count = (im_w * im_h) as usize;
        let allow_mipmap = im_pixel_count < MAX_PIXEL_COUNT;

        if !allow_mipmap {
            warn!(
                "Image with {0} pixels too large (max {1} pixels), disabling mipmaps",
                im_pixel_count, MAX_PIXEL_COUNT
            );
        }

        let im_size = (im_w as f32, im_h as f32);
        let max_texture_size = gfx.limits().max_texture_size;
        let col_count = (im_w as f32 / max_texture_size as f32).ceil() as u32;
        let row_count = (im_h as f32 / max_texture_size as f32).ceil() as u32;

        let mut texture_vec: Vec<TexturePair> = Vec::new();
        let row_increment = std::cmp::min(max_texture_size, im_h);
        let col_increment = std::cmp::min(max_texture_size, im_w);
        let mut fine = true;

        for row_index in 0..row_count {
            let tex_start_y = row_index * row_increment;
            let tex_height = std::cmp::min(row_increment, im_h - tex_start_y);
            for col_index in 0..col_count {
                let tex_start_x = col_index * col_increment;
                let tex_width = std::cmp::min(col_increment, im_w - tex_start_x);

<<<<<<< HEAD
                let tex: Option<Texture>;
=======
                let mut tex: Option<Texture> = None;
>>>>>>> 14757203

                let sub_img_opt = Self::get_dyn_image_part(
                    image,
                    (tex_start_x, tex_start_y),
                    (tex_width, tex_height),
                );

                if let Some(suba_img) = sub_img_opt {
<<<<<<< HEAD
                    tex = texture_generator_function(
                        gfx,
                        suba_img.as_bytes(),
                        tex_width,
                        tex_height,
                        format,
                        settings,
                        allow_mipmap,
                    );
                } else {
                    tex = texture_generator_function(
                        gfx,
                        image.as_bytes(),
                        tex_width,
                        tex_height,
                        format,
                        settings,
                        allow_mipmap,
                    );
=======
                    let byte_slice = Self::image_bytes_slice(&suba_img);
                    if let Some(bt_slice) = byte_slice {
                        tex = texture_generator_function(
                            gfx,
                            bt_slice,
                            tex_width,
                            tex_height,
                            format,
                            settings,
                            allow_mipmap,
                        );
                    }
                } else {
                    let byte_slice = Self::image_bytes_slice(&image);
                    if let Some(bt_slice) = byte_slice {
                        tex = texture_generator_function(
                            gfx,
                            bt_slice,
                            tex_width,
                            tex_height,
                            format,
                            settings,
                            allow_mipmap,
                        );
                    }
>>>>>>> 14757203
                }

                if let Some(t) = tex {
                    let te = TexturePair { texture: t };
                    texture_vec.push(te);
                } else {
                    //On error
                    texture_vec.clear();
                    fine = false;
                    break;
                }
            }
            if !fine {
                //early exit if we failed
                error!("Texture generation failed!");
                break;
            }
        }

        if fine {
            let texture_count = texture_vec.len();
            Some(TexWrap {
                size_vec: im_size,
                col_count: col_count,
                row_count: row_count,
                texture_array: texture_vec,
                col_translation: col_increment,
                row_translation: row_increment,
                texture_count,
                pipeline,
                format,
                image_format: image.color(),
            })
        } else {
            None
        }
    }

    pub fn draw_textures(
        &self,
        draw: &mut Draw,
        translation_x: f32,
        translation_y: f32,
        scale: f32,
    ) {
        self.add_draw_shader(draw);

        let mut tex_idx = 0;
        for row_idx in 0..self.row_count {
            let translate_y =
                translation_y as f64 + scale as f64 * row_idx as f64 * self.row_translation as f64;
            for col_idx in 0..self.col_count {
                let translate_x = translation_x as f64
                    + scale as f64 * col_idx as f64 * self.col_translation as f64;
                draw.image(&self.texture_array[tex_idx].texture)
                    .blend_mode(BlendMode::NORMAL)
                    .scale(scale, scale)
                    .translate(translate_x as f32, translate_y as f32);
                tex_idx += 1;
            }
        }
        self.remove_draw_shader(draw);
    }

    pub fn draw_zoomed(
        &self,
        draw: &mut Draw,
        translation_x: f32,
        translation_y: f32,
        width: f32,
        // xy, size
        center: (f32, f32),
        scale: f32,
    ) {
        self.add_draw_shader(draw);

        let width_tex = (width / scale) as i32;

        let xy_tex_size = ((width_tex) as i32, (width_tex) as i32);

        let xy_tex_center = ((center.0) as i32, (center.1) as i32);

        //Ui position to start at
        let base_ui_curs = nalgebra::Vector2::new(translation_x as f64, translation_y as f64);
        let mut curr_ui_curs = base_ui_curs;

        //Loop control variables, start end end coordinates of interest
        let x_coordinate_end = (xy_tex_center.0 + xy_tex_size.0) as i32;
        let mut y_coordinate = xy_tex_center.1 - xy_tex_size.1;
        let y_coordinate_end = (xy_tex_center.1 + xy_tex_size.1) as i32;

        while y_coordinate <= y_coordinate_end {
            let mut y_coordinate_increment = 0; //increment for y coordinate after x loop
            let mut x_coordinate = xy_tex_center.0 - xy_tex_size.0;
            curr_ui_curs.x = base_ui_curs.x;
            let mut last_display_size_y: f64 = 0.0;
            while x_coordinate <= x_coordinate_end {
                //get texture tile
                let curr_tex_response =
                    self.get_texture_at_xy(x_coordinate as i32, y_coordinate as i32);

                //increment coordinates by usable width/height
                y_coordinate_increment = curr_tex_response.offset_height;
                x_coordinate += curr_tex_response.offset_width;

                //Handling last texture in a row or col
                let mut curr_tex_end = nalgebra::Vector2::new(
                    i32::min(curr_tex_response.x_tex_right_global, x_coordinate_end),
                    i32::min(curr_tex_response.y_tex_bottom_global, y_coordinate_end),
                );

                //Handling positive coordinate overflow
                if curr_tex_response.x_tex_right_global as f32 >= self.width() - 1.0f32 {
                    x_coordinate = x_coordinate_end + 1;
                    curr_tex_end.x +=
                        (x_coordinate_end - curr_tex_response.x_tex_right_global).max(0);
                }

                if curr_tex_response.y_tex_bottom_global as f32 >= self.height() - 1.0f32 {
                    y_coordinate_increment = y_coordinate_end - y_coordinate + 1;
                    curr_tex_end.y +=
                        (y_coordinate_end - curr_tex_response.y_tex_bottom_global).max(0);
                }

                //Usable tile size, depending on offsets
                let tile_size = nalgebra::Vector2::new(
                    curr_tex_end.x
                        - curr_tex_response.x_offset_texture
                        - curr_tex_response.x_tex_left_global
                        + 1,
                    curr_tex_end.y
                        - curr_tex_response.y_offset_texture
                        - curr_tex_response.y_tex_top_global
                        + 1,
                );

                //Display size - tile size scaled
                let display_size = nalgebra::Vector2::new(
                    ((tile_size.x - 1) as f64 / (2 * width_tex) as f64) * width as f64,
                    ((tile_size.y - 1) as f64 / (2 * width_tex) as f64) * width as f64,
                );

                draw.image(&curr_tex_response.texture.texture)
                    .blend_mode(BlendMode::NORMAL)
                    .size(display_size.x as f32, display_size.y as f32)
                    .crop(
                        (
                            curr_tex_response.x_offset_texture as f32,
                            curr_tex_response.y_offset_texture as f32,
                        ),
                        ((tile_size.x) as f32, (tile_size.y) as f32),
                    )
                    .translate(curr_ui_curs.x as f32, curr_ui_curs.y as f32);

                //Update display cursor
                curr_ui_curs.x += display_size.x;
                last_display_size_y = display_size.y;
            }
            //Update y coordinates
            y_coordinate += y_coordinate_increment;
            curr_ui_curs.y += last_display_size_y;
        }
        self.remove_draw_shader(draw);

        //Draw crosshair
        let half_width = 1.0;
        draw.rect(
            (translation_x + width / 2.0 - half_width, translation_y),
            (2.0 * half_width, width),
        );
        draw.rect(
            (translation_x, translation_y + width / 2.0 - half_width),
            (width, 2.0 * half_width),
        );
    }

    /*pub fn unregister_textures(&mut self, gfx: &mut Graphics) {
        for text in &self.texture_array {
            gfx.egui_remove_texture(text.texture_egui.id);
        }
    }*/

    pub fn update_textures(&mut self, gfx: &mut Graphics, image: &DynamicImage) {
        let mut tex_index = 0;
        for row_index in 0..self.row_count {
            let tex_start_y = row_index * self.row_translation;
            let tex_height = std::cmp::min(self.row_translation, image.height() - tex_start_y);
            for col_index in 0..self.col_count {
                let tex_start_x = col_index * self.col_translation;
                let tex_width = std::cmp::min(self.col_translation, image.width() - tex_start_x);

                let sub_img_opt = Self::get_dyn_image_part(
                    image,
                    (tex_start_x, tex_start_y),
                    (tex_width, tex_height),
                );

                if let Some(suba_img) = sub_img_opt {
<<<<<<< HEAD
                    if let Err(e) = gfx
                        .update_texture(&mut self.texture_array[tex_index].texture)
                        .with_data(suba_img.as_bytes())
                        .update()
                    {
                        error!("{e}");
                        return;
                    }
                } else {
                    if let Err(e) = gfx
                        .update_texture(&mut self.texture_array[tex_index].texture)
                        .with_data(image.as_bytes())
                        .update()
                    {
                        error!("{e}");
=======
                    let byte_slice = Self::image_bytes_slice(&suba_img);
                    if let Some(bt_slice) = byte_slice {
                        if let Err(e) = gfx
                            .update_texture(&mut self.texture_array[tex_index].texture)
                            .with_data(bt_slice)
                            .update()
                        {
                            error!("{e}");
                            return;
                        }
                    } else {
                        //Error!
                        return;
                    }
                } else {
                    let byte_slice = Self::image_bytes_slice(&image);
                    if let Some(bt_slice) = byte_slice {
                        if let Err(e) = gfx
                            .update_texture(&mut self.texture_array[tex_index].texture)
                            .with_data(bt_slice)
                            .update()
                        {
                            error!("{e}");
                            return;
                        }
                    } else {
                        //Error!
>>>>>>> 14757203
                        return;
                    }
                }

                tex_index += 1;
            }
        }
    }

    pub fn get_texture_at_xy(&self, xa: i32, ya: i32) -> TextureResponse {
        let x = xa.max(0).min(self.width() as i32 - 1);
        let y = ya.max(0).min(self.height() as i32 - 1);

        //Div by zero possible, never allow zero sized textures!
        let x_idx = x / self.col_translation as i32;
        let y_idx = y / self.row_translation as i32;
        let tex_idx =
            (y_idx * self.col_count as i32 + x_idx).min(self.texture_array.len() as i32 - 1);
        let my_tex_pair = &self.texture_array[tex_idx as usize];
        let my_tex = &my_tex_pair.texture;
        let width = my_tex.width() as i32;
        let height = my_tex.height() as i32;

        let tex_left = x_idx * self.col_translation as i32;
        let tex_top = y_idx * self.row_translation as i32;
        let tex_right = tex_left + width - 1;
        let tex_bottom = tex_top + height - 1;

        let x_offset_texture = xa - tex_left;
        let y_offset_texture = ya - tex_top;

        let remaining_width = width - x_offset_texture;
        let remaining_height = height - y_offset_texture;

        TextureResponse {
            texture: my_tex_pair,
            x_offset_texture: x_offset_texture,
            y_offset_texture: y_offset_texture,

            texture_width: width,
            texture_height: height,

            x_tex_left_global: tex_left,
            y_tex_top_global: tex_top,
            x_tex_right_global: tex_right,
            y_tex_bottom_global: tex_bottom,

            offset_width: remaining_width,
            offset_height: remaining_height,
        }
    }

    fn add_draw_shader(&self, draw: &mut Draw) {
        if let Some(pip) = &self.pipeline {
            draw.image_pipeline().pipeline(pip);
        }
    }

    fn remove_draw_shader(&self, draw: &mut Draw) {
        if self.pipeline.is_some() {
            draw.image_pipeline().remove();
        }
    }

    pub fn size(&self) -> (f32, f32) {
        return self.size_vec;
    }

    pub fn width(&self) -> f32 {
        return self.size_vec.0;
    }

    pub fn height(&self) -> f32 {
        return self.size_vec.1;
    }
}<|MERGE_RESOLUTION|>--- conflicted
+++ resolved
@@ -7,10 +7,7 @@
 use log::warn;
 use notan::draw::*;
 use notan::prelude::{BlendMode, Graphics, ShaderSource, Texture, TextureFilter};
-<<<<<<< HEAD
-=======
 use zune_png::zune_core::bit_depth::ByteEndian;
->>>>>>> 14757203
 pub struct TexWrap {
     texture_array: Vec<TexturePair>,
     pub col_count: u32,
@@ -52,11 +49,7 @@
                 && tex.height() as u32 == img.height()
                 && img.color() == tex.image_format
             {
-<<<<<<< HEAD
-                debug!("Re-using texture as it is the same size.");
-=======
                 debug!("Re-using texture as it is the same size and type.");
->>>>>>> 14757203
                 tex.update_textures(gfx, img);
                 return;
             }
@@ -223,60 +216,6 @@
 
     }*/
 
-<<<<<<< HEAD
-    fn get_dyn_image_part(
-        image: &DynamicImage,
-        offset: (u32, u32),
-        size: (u32, u32),
-    ) -> Option<DynamicImage> {
-        if offset.0 == 0 && offset.1 == 0 && size.0 == image.width() && size.1 == image.height() {
-            //Whole image
-            match image {
-                DynamicImage::ImageRgb8(_rgb8_image) => {
-                    let img_rgba = image.to_rgba8();
-                    return Some(DynamicImage::ImageRgba8(img_rgba));
-                }
-                /*DynamicImage::ImageLumaA8(_la8_image) => {
-                    let img_rgba = image.to_rgba8();
-                    return Some(DynamicImage::ImageRgba8(img_rgba));
-                }*/
-                _other_image_type => {
-                    return None;
-                }
-            }
-        } else {
-            match image {
-                DynamicImage::ImageLuma8(luma8_image) => {
-                    // Creating luma 8 sub image
-                    let mut buff: Vec<u8> = vec![0; size.0 as usize * size.1 as usize];
-                    let bytes_src = luma8_image.as_bytes();
-                    let mut dst_idx_start = 0 as usize;
-                    let mut src_idx_start =
-                        offset.0 as usize + offset.1 as usize * image.width() as usize;
-
-                    for _y in 0..size.1 {
-                        let dst_idx_end = dst_idx_start + size.0 as usize;
-                        let src_idx_end = src_idx_start + size.0 as usize;
-                        buff[dst_idx_start..dst_idx_end]
-                            .copy_from_slice(&bytes_src[src_idx_start..src_idx_end]);
-                        dst_idx_start = dst_idx_end;
-                        src_idx_start += image.width() as usize;
-                    }
-                    let gi: image::GrayImage =
-                        image::GrayImage::from_raw(size.0, size.1, buff).unwrap(); //ImageBuffer::from_raw(size.0, size.1, buff).context("Spast.");
-                    return Some(DynamicImage::ImageLuma8(gi));
-                }
-                other_image_type => {
-                    let sub_img =
-                        imageops::crop_imm(other_image_type, offset.0, offset.1, size.0, size.1);
-                    let my_img = sub_img.to_image();
-                    return Some(DynamicImage::ImageRgba8(my_img));
-                }
-            }
-        }
-    }
-
-=======
     fn image_color_supported(img: &DynamicImage) -> bool {
         let supported_type =
             img.color() == image::ColorType::L8 || img.color() == image::ColorType::Rgba8;
@@ -369,7 +308,6 @@
         }
     }
 
->>>>>>> 14757203
     fn get_texture_type_and_pipe(
         gfx: &mut Graphics,
         image: &DynamicImage,
@@ -443,11 +381,7 @@
                 let tex_start_x = col_index * col_increment;
                 let tex_width = std::cmp::min(col_increment, im_w - tex_start_x);
 
-<<<<<<< HEAD
-                let tex: Option<Texture>;
-=======
                 let mut tex: Option<Texture> = None;
->>>>>>> 14757203
 
                 let sub_img_opt = Self::get_dyn_image_part(
                     image,
@@ -456,27 +390,6 @@
                 );
 
                 if let Some(suba_img) = sub_img_opt {
-<<<<<<< HEAD
-                    tex = texture_generator_function(
-                        gfx,
-                        suba_img.as_bytes(),
-                        tex_width,
-                        tex_height,
-                        format,
-                        settings,
-                        allow_mipmap,
-                    );
-                } else {
-                    tex = texture_generator_function(
-                        gfx,
-                        image.as_bytes(),
-                        tex_width,
-                        tex_height,
-                        format,
-                        settings,
-                        allow_mipmap,
-                    );
-=======
                     let byte_slice = Self::image_bytes_slice(&suba_img);
                     if let Some(bt_slice) = byte_slice {
                         tex = texture_generator_function(
@@ -502,7 +415,6 @@
                             allow_mipmap,
                         );
                     }
->>>>>>> 14757203
                 }
 
                 if let Some(t) = tex {
@@ -701,23 +613,6 @@
                 );
 
                 if let Some(suba_img) = sub_img_opt {
-<<<<<<< HEAD
-                    if let Err(e) = gfx
-                        .update_texture(&mut self.texture_array[tex_index].texture)
-                        .with_data(suba_img.as_bytes())
-                        .update()
-                    {
-                        error!("{e}");
-                        return;
-                    }
-                } else {
-                    if let Err(e) = gfx
-                        .update_texture(&mut self.texture_array[tex_index].texture)
-                        .with_data(image.as_bytes())
-                        .update()
-                    {
-                        error!("{e}");
-=======
                     let byte_slice = Self::image_bytes_slice(&suba_img);
                     if let Some(bt_slice) = byte_slice {
                         if let Err(e) = gfx
@@ -745,7 +640,6 @@
                         }
                     } else {
                         //Error!
->>>>>>> 14757203
                         return;
                     }
                 }
