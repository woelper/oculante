--- conflicted
+++ resolved
@@ -739,9 +739,7 @@
 
         });
     });
-<<<<<<< HEAD
     return (bbox_tl, bbox_br);
-=======
 }
 
 fn palette_ui(ui: &mut Ui, state: &mut OculanteState) {
@@ -823,138 +821,6 @@
         });
 }
 
-fn render_info_image_tiled(
-    ui: &mut Ui,
-    uv_center: (f64, f64),
-    uv_size: (f64, f64),
-    desired_width: f64,
-    texture: &crate::texture_wrapper::TexWrap,
-) -> (Pos2, Pos2) {
-    let xy_size = (
-        (texture.width() as f64 * uv_size.0) as i32,
-        (texture.height() as f64 * uv_size.1) as i32,
-    );
-
-    let xy_center = (
-        (texture.width() as f64 * uv_center.0) as i32,
-        (texture.height() as f64 * uv_center.1) as i32,
-    ); //(16384,1024);//
-    let sc1 = (
-        2.0 * xy_size.0 as f64 / desired_width,
-        2.0 * xy_size.1 as f64 / desired_width,
-    );
-
-    //coordinates of the image-view
-    let mut bbox_tl = egui::pos2(f32::MAX, f32::MAX);
-    let mut bbox_br = egui::pos2(f32::MIN, f32::MIN);
-
-    //Ui position to start at
-    let base_ui_curs = nalgebra::Vector2::new(ui.cursor().min.x as f64, ui.cursor().min.y as f64);
-    let mut curr_ui_curs = base_ui_curs;
-    //our start position
-
-    //Loop control variables, start end end coordinates of interest
-    let x_coordinate_end = (xy_center.0 + xy_size.0) as i32;
-    let mut y_coordinate = xy_center.1 - xy_size.1;
-    let y_coordinate_end = (xy_center.1 + xy_size.1) as i32;
-
-    while y_coordinate <= y_coordinate_end {
-        let mut y_coordinate_increment = 0; //increment for y coordinate after x loop
-        let mut x_coordinate = xy_center.0 - xy_size.0;
-        curr_ui_curs.x = base_ui_curs.x;
-        let mut last_display_size_y: f64 = 0.0;
-        while x_coordinate <= x_coordinate_end {
-            //get texture tile
-            let curr_tex_response =
-                texture.get_texture_at_xy(x_coordinate as i32, y_coordinate as i32);
-
-            //increment coordinates by usable width/height
-            y_coordinate_increment = curr_tex_response.offset_height;
-            x_coordinate += curr_tex_response.offset_width;
-
-            //Handling last texture in a row or col
-            let mut curr_tex_end = nalgebra::Vector2::new(
-                i32::min(curr_tex_response.x_tex_right_global, x_coordinate_end),
-                i32::min(curr_tex_response.y_tex_bottom_global, y_coordinate_end),
-            );
-
-            //Handling positive coordinate overflow
-            if curr_tex_response.x_tex_right_global as f32 >= texture.width() - 1.0f32 {
-                x_coordinate = x_coordinate_end + 1;
-                curr_tex_end.x += (x_coordinate_end - curr_tex_response.x_tex_right_global).max(0);
-            }
-
-            if curr_tex_response.y_tex_bottom_global as f32 >= texture.height() - 1.0f32 {
-                y_coordinate_increment = y_coordinate_end - y_coordinate + 1;
-                curr_tex_end.y += (y_coordinate_end - curr_tex_response.y_tex_bottom_global).max(0);
-            }
-
-            //Usable tile size, depending on offsets
-            let tile_size = nalgebra::Vector2::new(
-                curr_tex_end.x
-                    - curr_tex_response.x_offset_texture
-                    - curr_tex_response.x_tex_left_global
-                    + 1,
-                curr_tex_end.y
-                    - curr_tex_response.y_offset_texture
-                    - curr_tex_response.y_tex_top_global
-                    + 1,
-            );
-
-            //Display size - tile size scaled
-            let display_size =
-                nalgebra::Vector2::new(tile_size.x as f64 / sc1.0, tile_size.y as f64 / sc1.1);
-
-            //Texture display range
-            let uv_start = nalgebra::Vector2::new(
-                curr_tex_response.x_offset_texture as f64 / curr_tex_response.texture_width as f64,
-                curr_tex_response.y_offset_texture as f64 / curr_tex_response.texture_height as f64,
-            );
-
-            let uv_end = nalgebra::Vector2::new(
-                (curr_tex_end.x - curr_tex_response.x_tex_left_global + 1) as f64
-                    / curr_tex_response.texture_width as f64,
-                (curr_tex_end.y - curr_tex_response.y_tex_top_global + 1) as f64
-                    / curr_tex_response.texture_height as f64,
-            );
-
-            //let tex_id2 = gfx.egui_register_texture(curr_tex_response.texture);
-            let draw_tl_32 = Pos2::new(curr_ui_curs.x as f32, curr_ui_curs.y as f32);
-            let draw_br_32 = Pos2::new(
-                (curr_ui_curs.x + display_size.x) as f32,
-                (curr_ui_curs.y + display_size.y) as f32,
-            );
-            let r_ret = egui::Rect::from_min_max(draw_tl_32, draw_br_32);
-
-            egui::Image::new(curr_tex_response.texture.texture_egui)
-                .maintain_aspect_ratio(false)
-                .fit_to_exact_size(egui::Vec2::new(
-                    display_size.x as f32,
-                    display_size.y as f32,
-                ))
-                .uv(egui::Rect::from_x_y_ranges(
-                    uv_start.x as f32..=uv_end.x as f32,
-                    uv_start.y as f32..=uv_end.y as f32,
-                ))
-                .paint_at(ui, r_ret);
-
-            //Update display cursor
-            curr_ui_curs.x += display_size.x;
-            last_display_size_y = display_size.y;
-
-            //Update coordinates for preview rectangle
-            bbox_tl.x = bbox_tl.x.min(r_ret.left());
-            bbox_tl.y = bbox_tl.y.min(r_ret.top());
-            bbox_br.x = bbox_br.x.max(r_ret.right());
-            bbox_br.y = bbox_br.y.max(r_ret.bottom());
-        }
-        //Update y coordinates
-        y_coordinate += y_coordinate_increment;
-        curr_ui_curs.y += last_display_size_y;
-    }
-    (bbox_tl, bbox_br)
->>>>>>> 152824e8
-}
 
 pub fn settings_ui(app: &mut App, ctx: &Context, state: &mut OculanteState, _gfx: &mut Graphics) {
     let mut settings_enabled = state.settings_enabled;
