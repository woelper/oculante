--- conflicted
+++ resolved
@@ -467,17 +467,12 @@
                     }
                 }
 
-<<<<<<< HEAD
-                let modal = super::Modal::new("modal", ctx);
-
-=======
->>>>>>> 0124745f
                 if let Some(p) = &state.current_path {
                     let text = if p.exists() { "Overwrite" } else { "Save"};
 
-                    modal.show( "Overwrite?", |_|{
+                    let modal = show_modal(ui.ctx(), "Overwrite?", |_|{
                         _ = save_with_encoding(&state.edit_state.result_pixel_op, p, &state.image_metadata, &state.volatile_settings.encoding_options).map(|_| state.send_message_info("Saved")).map_err(|e| state.send_message_err(&format!("Error: {e}")));
-                    });
+                    }, "overwrite");
 
 
                     if ui.button(text).on_hover_text("Saves the image. This will create a new file or overwrite an existing one.").clicked() {
