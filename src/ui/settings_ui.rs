use std::fs::remove_dir_all;
use std::sync::{Arc, Mutex};

use super::*;
use crate::appstate::OculanteState;
use crate::thumbnails::get_disk_cache_path;
use crate::{settings, utils::*};
#[cfg(not(any(target_os = "netbsd", target_os = "freebsd")))]
use notan::egui::*;

pub fn settings_ui(app: &mut App, ctx: &Context, state: &mut OculanteState, _gfx: &mut Graphics) {
    #[derive(Debug, PartialEq)]
    enum SettingsState {
        General,
        Visual,
        Input,
        Debug,
        Decoders,
        None,
    }

    fn configuration_item_ui<R>(
        title: &str,
        description: &str,
        add_contents: impl FnOnce(&mut Ui) -> R,
        ui: &mut Ui,
    ) {
        ui.horizontal(|ui| {
            ui.add(egui::Label::new(RichText::new(title)).selectable(false));
            ui.with_layout(Layout::right_to_left(Align::Center), |ui| {
                ui.scope(add_contents);
            });
        });
        ui.add(
            egui::Label::new(
                RichText::new(description)
                    .small()
                    .color(ui.style().visuals.weak_text_color()),
            )
            .selectable(false),
        );
        ui.add_space(14.);
    }

    let config_state = ctx.data_mut(|w| {
        let ui_state = w.get_temp_mut_or_insert_with::<Arc<Mutex<SettingsUiState>>>(
            Id::new("SETTINGSUISTATE"),
            || {
                let mut config_state = SettingsUiState::default();
                let settings::HeifLimits {
                    image_size_pixels,
                    number_of_tiles,
                    bayer_pattern_pixels,
                    items,
                    color_profile_size,
                    memory_block_size,
                    components,
                    iloc_extents_per_item,
                    size_entity_group,
                    children_per_box,
                    ..
                } = state.persistent_settings.decoders.heif;

                config_state.heif_image_size = image_size_pixels.to_string();
                config_state.heif_tiles = number_of_tiles.to_string();
                config_state.heif_bayer_pat = bayer_pattern_pixels.to_string();
                config_state.heif_items = items.to_string();
                config_state.heif_color_prof = color_profile_size.to_string();
                config_state.heif_mem_block = memory_block_size.to_string();
                config_state.heif_components = components.to_string();
                config_state.heif_iloc_extents = iloc_extents_per_item.to_string();
                config_state.heif_size_entity = size_entity_group.to_string();
                config_state.heif_child_per_box = children_per_box.to_string();

                Mutex::new(config_state).into()
            },
        );
        Arc::clone(ui_state)
    });

    let mut settings_enabled = state.settings_enabled;
    egui::Window::new("Preferences")
            .collapsible(false)
            .open(&mut settings_enabled)
            .resizable(true)
            .default_width(600.)
            .show(ctx, |ui| {

                let mut scroll_to = SettingsState::None;

                ui.horizontal(|ui|{
                    ui.vertical(|ui| {
                        if ui.styled_button(format!("{OPTIONS} General")).clicked() {
                            scroll_to = SettingsState::General;
                        }
                        if ui.styled_button(format!("{DISPLAY} Visual")).clicked() {
                            scroll_to = SettingsState::Visual;
                        }
                        if ui.styled_button(format!("{MOUSE} Input")).clicked() {
                            scroll_to = SettingsState::Input;
                        }
                        if ui.styled_button(format!("{DECODER} Decoders")).clicked() {
                            scroll_to = SettingsState::Decoders;
                        }
                        if ui.styled_button(format!("{DEBUG} Debug")).clicked() {
                            scroll_to = SettingsState::Debug;
                        }
                    });

                    dark_panel(ui, |ui| {
                        // ui.add_space(ui.available_width());
                        egui::ScrollArea::vertical().auto_shrink([false,false]).min_scrolled_height(400.).min_scrolled_width(400.).show(ui, |ui| {

                            ui.vertical(|ui| {

                                let general = ui.heading("General");
                                if SettingsState::General == scroll_to {
                                    general.scroll_to_me(Some(Align::TOP));
                                }
                                light_panel(ui, |ui| {

                                    configuration_item_ui("VSync", "VSync eliminates tearing and saves CPU usage. Toggling VSync off will make some operations such as panning and zooming snappier. A restart is required to take effect.", |ui| {
                                        ui.styled_checkbox(&mut state.persistent_settings.vsync, "");
                                    }, ui);

                                    configuration_item_ui("Show index slider", "Enables an index slider to quickly scrub through lots of images.", |ui| {
                                        ui.styled_checkbox(&mut state.persistent_settings.show_scrub_bar, "")
                                        ;
                                    }, ui);

                                    configuration_item_ui("Wrap images at folder boundaries", "Repeats the current directory when you move past the first or last file in the current directory.", |ui| {
                                        if ui
                                        .styled_checkbox(&mut state.persistent_settings.wrap_folder, "")
                                        .changed()
                                        {
                                            state.scrubber.wrap = state.persistent_settings.wrap_folder;
                                        }
                                    }, ui);

                                    configuration_item_ui("Number of images to cache", "Keeps this many images in memory for faster opening.", |ui| {
                                        if ui
                                        .add(egui::DragValue::new(&mut state.persistent_settings.max_cache).range(0..=10000))
                                        .changed()
                                        {
                                            state.player.cache.cache_size = state.persistent_settings.max_cache;
                                            state.player.cache.clear();
                                        }
                                    }, ui);

                                    configuration_item_ui("Do not reset image view", "When a new image is loaded, keep the current zoom and offset.", |ui| {
                                        ui.styled_checkbox(&mut state.persistent_settings.keep_view, "");
                                    }, ui);

                                    configuration_item_ui("Keep image edits", "When a new image is loaded, keep current edits on the previously edited image.", |ui| {
                                        ui.styled_checkbox(&mut state.persistent_settings.keep_edits, "");
                                    }, ui);

                                    configuration_item_ui("Redraw every frame", "Turns off optimisations and redraws everything each frame. This will consume more CPU but gives you instant feedback if new images come in or if modifications are made. A restart is required to take effect.", |ui| {
                                        if ui.styled_checkbox(&mut state.persistent_settings.force_redraw, "").changed(){
                                            app.window().set_lazy_loop(!state.persistent_settings.force_redraw);
                                        }
                                    }, ui);

                                    configuration_item_ui("Use mipmaps", "When zooming out, less memory will be used. Faster performance, but blurry.", |ui| {
                                        if ui.styled_checkbox(&mut state.persistent_settings.use_mipmaps, "").changed(){
                                            state.send_frame(crate::utils::Frame::UpdateTexture);
                                        }
                                    }, ui);

                                    configuration_item_ui("Fit image on window resize", "Fits the image to the window while resizing.", |ui| {
                                        ui.styled_checkbox(&mut state.persistent_settings.fit_image_on_window_resize, "");
                                    }, ui);

                                    configuration_item_ui("Zoom multiplier", "Multiplier of how fast the image will change size when using your mouse wheel or trackpad.", |ui| {
                                        ui.add(egui::DragValue::new(&mut state.persistent_settings.zoom_multiplier).range(0.05..=10.0).speed(0.01));
                                    }, ui);

                                    configuration_item_ui(
                                        "Auto scale to fit",
                                        "Automatically scale images up to fit the window.",
                                        |ui| {
                                            ui.styled_checkbox(&mut state.persistent_settings.auto_scale, "");
                                        },
                                        ui,
                                    );

                                    #[cfg(not(any(target_os = "netbsd", target_os = "freebsd")))]
                                    configuration_item_ui("Borderless mode", "Prevents drawing OS window decorations. A restart is required to take effect.", |ui| {
                                        ui.styled_checkbox(&mut state.persistent_settings.borderless, "");
                                    }, ui);

                                    configuration_item_ui("Minimum window size", "Set the minimum size of the main window.", |ui| {
                                        ui.horizontal(|ui| {
                                            ui.add(egui::DragValue::new(&mut state.persistent_settings.min_window_size.0).range(1..=2000).prefix("x : ").speed(0.01));
                                            ui.add(egui::DragValue::new(&mut state.persistent_settings.min_window_size.1).range(1..=2000).prefix("y : ").speed(0.01));
                                        });

                                    }, ui);

                                    #[cfg(feature = "update")]
                                    configuration_item_ui("Check for updates", "Check for updates and install the latest update if available. A restart is required to use a newly installed version.", |ui| {
                                        if ui.button("Check").clicked() {
                                            state.send_message_info("Checking for updates...");
                                            crate::update::update(Some(state.message_channel.0.clone()));
                                            state.settings_enabled = false;
                                        }
                                    }, ui);

                                    configuration_item_ui("Visit GitHub Repository", "Check out the source code, request a feature, submit a bug, or leave a star if you like it!", |ui| {
                                        if ui.link("Check it out!").on_hover_text("https://github.com/woelper/oculante").clicked() {
                                            _ = webbrowser::open("https://github.com/woelper/oculante");
                                        }
                                    }, ui);

                                    configuration_item_ui("Reset all settings", "Reset Oculante to default settings.", |ui| {
                                        if ui.button("Reset").clicked() {
                                            state.persistent_settings = Default::default();
                                            apply_theme(state, ctx);
                                        }
                                    }, ui);


                                });

                                let visual = ui.heading("Visual");
                                if SettingsState::Visual == scroll_to {
                                    visual.scroll_to_me(Some(Align::TOP));
                                }
                                light_panel(ui, |ui| {
                                    configuration_item_ui("Color theme", "Customize the look and feel.", |ui| {
                                        egui::ComboBox::from_id_salt("Color theme")
                                        .selected_text(format!("{:?}", state.persistent_settings.theme))
                                        .show_ui(ui, |ui| {
                                            let mut r = ui.selectable_value(&mut state.persistent_settings.theme, ColorTheme::Dark, "Dark");
                                            if ui.selectable_value(&mut state.persistent_settings.theme, ColorTheme::Light, "Light").changed() {
                                                r.mark_changed();
                                            }
                                            if ui.selectable_value(&mut state.persistent_settings.theme, ColorTheme::System, "Same as system").clicked() {
                                                r.mark_changed();
                                            }

                                            if r.changed() {
                                                apply_theme(state, ctx);
                                            }
                                        });
                                    }, ui);

                                   configuration_item_ui("Accent color", "Customize the primary color used in the UI.", |ui| {
                                        if ui
                                        .color_edit_button_srgb(&mut state.persistent_settings.accent_color)
                                        .changed()
                                        {
                                            apply_theme(state, ctx);
                                        }
                                    }, ui);

                                    // This does not work, it just scales the texture in Notan.
                                    // https://docs.rs/egui/latest/egui/struct.Context.html#method.set_zoom_factor
                                    // configuration_item_ui("Zoom", "UI global zoom factor", |ui| {
                                    //     let mut z = ui.ctx().zoom_factor();
                                    //     if ui.add(egui::DragValue::new(&mut z).clamp_range(0.1..=4.0).speed(0.01)).changed() {
                                    //         ui.ctx().set_zoom_factor(z);
                                    //     }
                                    // }, ui);

                                    configuration_item_ui("Background color", "The color used as a background for images.", |ui| {
                                        ui.color_edit_button_srgb(&mut state.persistent_settings.background_color);
                                    }, ui);

                                    configuration_item_ui("Transparency Grid", "Replaces image transparency with a checker background.", |ui| {
                                        ui.styled_checkbox(&mut state.persistent_settings.show_checker_background, "");
                                    }, ui);

                                    configuration_item_ui("Draw frame around image", "Draws a frame around images which can help see its edges when there are many transparent areas. It is centered on the outmost pixel.", |ui| {
                                        ui
                                        .styled_checkbox(&mut state.persistent_settings.show_frame, "");
                                    }, ui);

                                    configuration_item_ui("Interpolate when zooming in", "When zooming in, do you prefer to see individual pixels or an interpolation?", |ui| {
                                        if ui.styled_checkbox(&mut state.persistent_settings.linear_mag_filter, "").changed(){
                                            state.send_frame(crate::utils::Frame::UpdateTexture);
                                        }
                                    }, ui);

                                    configuration_item_ui("Interpolate when zooming out", "When zooming out, do you prefer crisper or smoother pixels?", |ui| {
                                        if ui.styled_checkbox(&mut state.persistent_settings.linear_min_filter, "").changed() {
                                            state.send_frame(crate::utils::Frame::UpdateTexture);
                                        }
                                    }, ui);

                                    configuration_item_ui("Zen mode", "Hides all UI and fits images to the frame.", |ui| {
                                        if ui.styled_checkbox(&mut state.persistent_settings.zen_mode, "").changed(){
                                            set_title(app, state);
                                        }
                                    }, ui);


                                    // TODO: add more options here
                                    ui.horizontal(|ui| {
                                        ui.label("Window title");
                                        if ui
                                        .text_edit_singleline(&mut state.persistent_settings.title_format)
                                        .on_hover_text(
                                            "Configures the window title. Valid options are: {APP}, {VERSION}, {FULLPATH}, {FILENAME}, {NUM}, and {RES}.",
                                        )
                                        .changed()
                                        {
                                            set_title(app, state);
                                        }
                                    });

                                });


                                let input = ui.heading("Input");
                                if SettingsState::Input == scroll_to {
                                    input.scroll_to_me(Some(Align::TOP));
                                }
                                light_panel(ui, |ui| {
                                    keybinding_ui(app, state, ui);
                                });

                                let decoders = ui.heading("Decoders");
                                if SettingsState::Decoders == scroll_to {
                                    decoders.scroll_to_me(Some(Align::TOP));
                                }
                                light_panel(ui, |ui| {
                                    configuration_item_ui(
                                        "HEIF security override",
                                        "Disable all HEIF security limits. A restart is required to take effect.",
                                        |ui| {
                                            ui.styled_checkbox(
                                                &mut state.persistent_settings.decoders.heif.override_all,
                                                // Keeping this commented for now to not break design consistency. This is useful in the future if we need to warn users this option can use a lot of ram.
                                                //"Disable security limits"
                                                ""
                                            );
                                        },
                                        ui
                                    );

                                    configuration_item_ui(
                                        "HEIF max image size",
                                        "Sets the maximum image size in pixels that libheif will decode (0 = unlimited). A restart is required to take effect.",
                                        |ui| {
                                            let mut config_state = config_state.lock().unwrap();

                                            let response = ui.add_enabled(
                                                !state.persistent_settings.decoders.heif.override_all,
                                                TextEdit::singleline(&mut config_state.heif_image_size)
                                                    .min_size(vec2(0., BUTTON_HEIGHT_SMALL)),
                                            );
                                            if response.lost_focus() || ui.input(|i| i.key_pressed(Key::Enter)) {
                                                if config_state.heif_image_size.is_empty() {
                                                    state.persistent_settings.decoders.heif.image_size_pixels =
                                                        settings::Limit::Default;
                                                } else {
                                                    let limit = config_state
                                                        .heif_image_size
                                                        .parse()
                                                        .map(settings::Limit::U64)
                                                        .unwrap_or_default();
                                                    state.persistent_settings.decoders.heif.image_size_pixels = limit;
                                                }
                                            }
                                        },
                                        ui,
                                    );

                                    configuration_item_ui(
                                        "HEIF memory block size",
                                        "Sets the max memory block size per image (0 = unlimited). A restart is required to take effect.",
                                        |ui| {
                                            let mut config_state = config_state.lock().unwrap();

                                            let response = ui.add_enabled(
                                                !state.persistent_settings.decoders.heif.override_all,
                                                TextEdit::singleline(&mut config_state.heif_mem_block)
                                                    .min_size(vec2(0., BUTTON_HEIGHT_SMALL)),
                                            );
                                            if response.lost_focus() || ui.input(|i| i.key_pressed(Key::Enter)) {
                                                if config_state.heif_mem_block.is_empty() {
                                                    state.persistent_settings.decoders.heif.memory_block_size =
                                                        settings::Limit::default();
                                                } else {
                                                    let limit = config_state
                                                        .heif_mem_block
                                                        .parse()
                                                        .map(settings::Limit::U64)
                                                        .unwrap_or_default();
                                                    state.persistent_settings.decoders.heif.memory_block_size = limit;
                                                }
                                            }
                                        },
                                        ui,
                                    );

                                    configuration_item_ui(
                                        "HEIF number of tiles",
                                        "Sets the max number of tiles to attempt decoding (0 = unlimited). A restart is required to take effect.",
                                        |ui| {
                                            let mut config_state = config_state.lock().unwrap();
                                            let response = ui.add_enabled(
                                                !state.persistent_settings.decoders.heif.override_all,
                                                TextEdit::singleline(&mut config_state.heif_tiles)
                                                    .min_size(vec2(0., BUTTON_HEIGHT_SMALL)),
                                            );
                                            if response.lost_focus() || ui.input(|i| i.key_pressed(Key::Enter)) {
                                                if config_state.heif_tiles.is_empty() {
                                                    state.persistent_settings.decoders.heif.number_of_tiles =
                                                        settings::Limit::default();
                                                    } else {
                                                        let limit = config_state
                                                            .heif_tiles
                                                            .parse()
                                                            .map(settings::Limit::U32)
                                                            .unwrap_or_default();
                                                        state.persistent_settings.decoders.heif.number_of_tiles = limit;
                                                    }
                                            }
                                        },
                                        ui,
                                    );

                                    configuration_item_ui(
                                        "HEIF bayer pattern pixels",
                                        "Sets the max number of bayer pattern pixels (0 = unlimited). A restart is required to take effect.",
                                        |ui| {
                                            let mut config_state = config_state.lock().unwrap();
                                            let response = ui.add_enabled(
                                                !state.persistent_settings.decoders.heif.override_all,
                                                TextEdit::singleline(&mut config_state.heif_bayer_pat)
                                                    .min_size(vec2(0., BUTTON_HEIGHT_SMALL)),
                                            );
                                            if response.lost_focus() || ui.input(|i| i.key_pressed(Key::Enter)) {
                                                if config_state.heif_bayer_pat.is_empty() {
                                                state.persistent_settings.decoders.heif.bayer_pattern_pixels =
                                                    settings::Limit::default();
                                                } else {
                                                    let limit = config_state
                                                        .heif_bayer_pat
                                                        .parse()
                                                        .map(settings::Limit::U32)
                                                        .unwrap_or_default();
                                                    state.persistent_settings.decoders.heif.bayer_pattern_pixels = limit;
                                                }
                                            }
                                        },
                                        ui,
                                    );

                                    configuration_item_ui(
                                        "HEIF items",
                                        "Set the max number of image items (0 = unlimited). A restart is required to take effect.",
                                        |ui| {
                                            let mut config_state = config_state.lock().unwrap();
                                            let response = ui.add_enabled(
                                                !state.persistent_settings.decoders.heif.override_all,
                                                TextEdit::singleline(&mut config_state.heif_items)
                                                    .min_size(vec2(0., BUTTON_HEIGHT_SMALL)),
                                            );
                                            if response.lost_focus() || ui.input(|i| i.key_pressed(Key::Enter)) {
                                                if config_state.heif_items.is_empty() {
                                                    state.persistent_settings.decoders.heif.items = settings::Limit::default();
                                                } else {
                                                    let limit = config_state
                                                        .heif_items
                                                        .parse()
                                                        .map(settings::Limit::U32)
                                                        .unwrap_or_default();
                                                    state.persistent_settings.decoders.heif.items = limit;
                                                }
                                            }
                                        },
                                        ui,
                                    );

                                    configuration_item_ui(
                                        "HEIF color profile size",
                                        "Set the max color profile size (0 = unlimited). A restart is required to take effect.",
                                        |ui| {
                                            let mut config_state = config_state.lock().unwrap();
                                            let response = ui.add_enabled(
                                                !state.persistent_settings.decoders.heif.override_all,
                                                TextEdit::singleline(&mut config_state.heif_color_prof)
                                                    .min_size(vec2(0., BUTTON_HEIGHT_SMALL)),
                                            );
                                            if response.lost_focus() || ui.input(|i| i.key_pressed(Key::Enter)) {
                                                if config_state.heif_color_prof.is_empty() {
                                                    state.persistent_settings.decoders.heif.color_profile_size =
                                                        settings::Limit::default();
                                                } else {
                                                    let limit = config_state
                                                        .heif_color_prof
                                                        .parse()
                                                        .map(settings::Limit::U32)
                                                        .unwrap_or_default();
                                                    state.persistent_settings.decoders.heif.color_profile_size = limit;
                                                }
                                            }
                                        },
                                        ui,
                                    );

                                configuration_item_ui(
                                    "HEIF components",
                                    "Set the max number of components to decode (0 = unlimited). A restart is required to take effect.",
                                    |ui| {
                                        let mut config_state = config_state.lock().unwrap();
                                        let response = ui.add_enabled(
                                            !state.persistent_settings.decoders.heif.override_all,
                                            TextEdit::singleline(&mut config_state.heif_components)
                                                .min_size(vec2(0., BUTTON_HEIGHT_SMALL)),
                                        );
                                        if response.lost_focus() || ui.input(|i| i.key_pressed(Key::Enter)) {
                                            if config_state.heif_components.is_empty() {
                                                state.persistent_settings.decoders.heif.components =
                                                    settings::Limit::default();
                                            } else {
                                                let limit = config_state
                                                    .heif_components
                                                    .parse()
                                                    .map(settings::Limit::U32)
                                                    .unwrap_or_default();
                                                state.persistent_settings.decoders.heif.components = limit;
                                            }
                                        }
                                    },
                                    ui,
                                );

                                configuration_item_ui(
                                    "HEIF iloc extents",
                                    "Set the max number of image locations (0 = unlimited). A restart is required to take effect.",
                                    |ui| {
                                        let mut config_state = config_state.lock().unwrap();
                                        let response = ui.add_enabled(
                                            !state.persistent_settings.decoders.heif.override_all,
                                            TextEdit::singleline(&mut config_state.heif_iloc_extents)
                                                .min_size(vec2(0., BUTTON_HEIGHT_SMALL)),
                                        );
                                        if response.lost_focus() || ui.input(|i| i.key_pressed(Key::Enter)) {
                                            if config_state.heif_iloc_extents.is_empty() {
                                                state
                                                    .persistent_settings
                                                    .decoders
                                                    .heif
                                                    .iloc_extents_per_item = settings::Limit::default();
                                            } else {
                                                let limit = config_state
                                                    .heif_iloc_extents
                                                    .parse()
                                                    .map(settings::Limit::U32)
                                                    .unwrap_or_default();
                                                state
                                                    .persistent_settings
                                                    .decoders
                                                    .heif
                                                    .iloc_extents_per_item = limit;
                                            }
                                        }
                                    },
                                    ui,
                                );

                                configuration_item_ui(
                                    "HEIF entity group size",
                                    "Set the max entity group size (0 = unlimited). A restart is required to take effect.",
                                    |ui| {
                                        let mut config_state = config_state.lock().unwrap();
                                        let response = ui.add_enabled(
                                            !state.persistent_settings.decoders.heif.override_all,
                                            TextEdit::singleline(&mut config_state.heif_size_entity)
                                                .min_size(vec2(0., BUTTON_HEIGHT_SMALL)),
                                        );
                                        if response.lost_focus() || ui.input(|i| i.key_pressed(Key::Enter)) {
                                            if config_state.heif_size_entity.is_empty() {
                                                state.persistent_settings.decoders.heif.size_entity_group =
                                                    settings::Limit::default();
                                            } else {
                                                let limit = config_state
                                                    .heif_size_entity
                                                    .parse()
                                                    .map(settings::Limit::U32)
                                                    .unwrap_or_default();
                                                state.persistent_settings.decoders.heif.size_entity_group = limit;
                                            }
                                        }
                                    },
                                    ui,
                                );

                                configuration_item_ui(
                                    "HEIF children per box",
                                    "Set the max number of metadata per box (0 = unlimited). A restart is required to take effect.",
                                    |ui| {
                                        let mut config_state = config_state.lock().unwrap();
                                        let response = ui.add_enabled(
                                            !state.persistent_settings.decoders.heif.override_all,
                                            TextEdit::singleline(&mut config_state.heif_child_per_box)
                                                .min_size(vec2(0., BUTTON_HEIGHT_SMALL)),
                                        );
                                        if response.lost_focus() || ui.input(|i| i.key_pressed(Key::Enter)) {
                                            if config_state.heif_child_per_box.is_empty() {
                                                state.persistent_settings.decoders.heif.children_per_box =
                                                    settings::Limit::default();
                                            } else {
                                                let limit = config_state
                                                    .heif_child_per_box
                                                    .parse()
                                                    .map(settings::Limit::U32)
                                                    .unwrap_or_default();
                                                state.persistent_settings.decoders.heif.children_per_box = limit;
                                            }
                                        }
                                    },
                                    ui,
                                );
                                });

                                let debug = ui.heading("Debug");
                                if SettingsState::Debug == scroll_to {
                                    debug.scroll_to_me(Some(Align::TOP));
                                }
                                light_panel(ui, |ui| {
                                    #[cfg(debug_assertions)]
                                    configuration_item_ui("Send test message", "Send some messages.", |ui| {
                                        if ui.button("Info").clicked() {
                                            state.send_message_info("Test");
                                        }
                                        if ui.button("Warn").clicked() {
                                            state.send_message_warn("Test");
                                        }
                                        if ui.button("Err").clicked() {
                                            state.send_message_err("Test");
                                        }
                                    }, ui);

                                    configuration_item_ui("Enable experimental features", "Turn on features that are not yet finished.", |ui| {
                                        ui.styled_checkbox(&mut state.persistent_settings.experimental_features, "");
                                    }, ui);

                                    configuration_item_ui("Thumbnails", "Functionality to test thumbnail generation.", |ui| {
                                        if ui.button("Delete thumbnails").clicked() {
                                            _ = get_disk_cache_path().map(remove_dir_all);
                                        }
                                        if ui.button("Open thumbnails directory").clicked() {
                                            std::thread::spawn(||{
                                                _ = get_disk_cache_path().map(open::that);
                                            });
                                        }

                                    }, ui);
                                });
                            });
                        });
                    });
                });




            });
    state.settings_enabled = settings_enabled;
}

fn keybinding_ui(app: &mut App, state: &mut OculanteState, ui: &mut Ui) {
    // Make sure no shortcuts are received by the application
    state.key_grab = true;

    let no_keys_pressed = app.keyboard.down.is_empty();

    ui.horizontal(|ui| {
        ui.label_unselectable("While this is open, regular shortcuts will not work.");
        if no_keys_pressed {
            ui.label_unselectable(
                egui::RichText::new("Please press & hold a key").color(Color32::RED),
            );
        }
    });

    let k = app
        .keyboard
        .down
        .iter()
        .map(|k| format!("{:?}", k.0))
        .collect::<BTreeSet<String>>();

    let s = state.persistent_settings.shortcuts.clone();
    let mut ordered_shortcuts = state
        .persistent_settings
        .shortcuts
        .iter_mut()
        .collect::<Vec<_>>();
    ordered_shortcuts.sort_by(|a, b| a.0.partial_cmp(b.0).unwrap_or(std::cmp::Ordering::Equal));

    egui::Grid::new("info")
        .num_columns(4)
        .spacing([100.0, 10.0])
        .show(ui, |ui| {
            for (event, keys) in ordered_shortcuts {
                ui.label_unselectable(format!("{event:?}"));
                ui.label_unselectable(lookup(&s, event));
                if !no_keys_pressed {
                    if ui
                        .button(format!("Assign {}", keypresses_as_string(&k)))
                        .clicked()
                    {
                        *keys = app
                            .keyboard
                            .down
                            .iter()
                            .map(|(k, _)| format!("{k:?}"))
                            .collect();
                    }
                } else {
                    ui.add_enabled(false, egui::Button::new("Press key(s)..."));
                }
                ui.end_row();
            }
<<<<<<< HEAD
        });
=======
            ui.end_row();
        }
    });
}

#[derive(Default)]
struct SettingsUiState {
    pub heif_image_size: String,
    pub heif_tiles: String,
    pub heif_bayer_pat: String,
    pub heif_items: String,
    pub heif_color_prof: String,
    pub heif_mem_block: String,
    pub heif_components: String,
    pub heif_iloc_extents: String,
    pub heif_size_entity: String,
    pub heif_child_per_box: String,
>>>>>>> 0124745f
}<|MERGE_RESOLUTION|>--- conflicted
+++ resolved
@@ -718,12 +718,7 @@
                 }
                 ui.end_row();
             }
-<<<<<<< HEAD
         });
-=======
-            ui.end_row();
-        }
-    });
 }
 
 #[derive(Default)]
@@ -738,5 +733,4 @@
     pub heif_iloc_extents: String,
     pub heif_size_entity: String,
     pub heif_child_per_box: String,
->>>>>>> 0124745f
 }