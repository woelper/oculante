use arboard::Clipboard;

// use image::codecs::gif::GifDecoder;

use img_parts::{Bytes, DynImage, ImageEXIF};
use log::{debug, error, info};
use nalgebra::{clamp, Vector2};
use notan::graphics::Texture;
use notan::prelude::{App, Graphics, TextureFilter};
use rayon::prelude::{IntoParallelRefIterator, ParallelIterator};
use rayon::slice::ParallelSliceMut;
use serde::{Deserialize, Serialize};
use std::collections::{HashMap, HashSet};
use std::ffi::OsStr;

use std::io::Cursor;
use std::path::{Path, PathBuf};
use std::thread;
use std::time::Duration;

use anyhow::{Context, Result};
use image::{self};
use image::{EncodableLayout, Rgba, RgbaImage};
use std::sync::mpsc::{self};
use std::sync::mpsc::{Receiver, Sender};
use strum::Display;
use strum_macros::EnumIter;

use crate::appstate::{ImageGeometry, Message, OculanteState};
use crate::cache::Cache;
use crate::image_editing::{self, ImageOperation};
use crate::image_loader::open_image;
use crate::shortcuts::{lookup, InputEvent, Shortcuts};

pub const SUPPORTED_EXTENSIONS: &[&str] = &[
    "bmp", "dds", "exr", "ff", "gif", "hdr", "ico", "jpeg", "jpg", "png", "pnm", "psd", "svg",
    "tga", "tif", "tiff", "webp", "nef", "cr2", "dng", "mos", "erf", "raf", "arw", "3fr", "ari",
<<<<<<< HEAD
    "srf", "sr2", "braw", "r3d", "nrw", "raw", "avif", "jxl", "ppm",
    #[cfg(feature = "heif")]
    "heif", "heic",
=======
    "srf", "sr2", "braw", "r3d", "nrw", "raw", "avif", "jxl", "ppm", "qoi"
>>>>>>> bd32ac32
];

fn is_pixel_fully_transparent(p: &Rgba<u8>) -> bool {
    p.0 == [0, 0, 0, 0]
}

#[derive(Debug, Clone)]
pub struct ExtendedImageInfo {
    pub num_pixels: usize,
    pub num_transparent_pixels: usize,
    pub num_colors: usize,
    pub red_histogram: Vec<(i32, i32)>,
    pub green_histogram: Vec<(i32, i32)>,
    pub blue_histogram: Vec<(i32, i32)>,
    pub exif: HashMap<String, String>,
    pub raw_exif: Option<Bytes>,
    pub name: String,
}

impl ExtendedImageInfo {
    pub fn with_exif(&mut self, image_path: &Path) -> Result<()> {
        self.name = image_path.to_string_lossy().to_string();
        if image_path.extension() == Some(OsStr::new("gif")) {
            return Ok(());
        }

        let input = std::fs::read(image_path)?;

        // Store original EXIF to write in in case of save event
        if let Some(d) = DynImage::from_bytes(input.clone().into())? {
            self.raw_exif = d.exif()
        }

        // User-friendly Exif in key/value form
        let mut c = Cursor::new(input);
        let exifreader = exif::Reader::new();
        let exif = exifreader.read_from_container(&mut c)?;
        for f in exif.fields() {
            self.exif.insert(
                f.tag.to_string(),
                f.display_value().with_unit(&exif).to_string(),
            );
        }
        Ok(())
    }

    pub fn from_image(img: &RgbaImage) -> Self {
        let mut colors: HashSet<Rgba<u8>> = Default::default();
        let mut red_histogram: HashMap<u8, usize> = Default::default();
        let mut green_histogram: HashMap<u8, usize> = Default::default();
        let mut blue_histogram: HashMap<u8, usize> = Default::default();

        let num_pixels = img.width() as usize * img.height() as usize;
        let mut num_transparent_pixels = 0;
        for p in img.pixels() {
            if is_pixel_fully_transparent(p) {
                num_transparent_pixels += 1;
            }

            *red_histogram.entry(p.0[0]).or_default() += 1;
            *green_histogram.entry(p.0[1]).or_default() += 1;
            *blue_histogram.entry(p.0[2]).or_default() += 1;

            let mut p = *p;
            p.0[3] = 255;
            colors.insert(p);
        }

        let mut green_histogram: Vec<(i32, i32)> = green_histogram
            .par_iter()
            .map(|(k, v)| (*k as i32, *v as i32))
            .collect();
        green_histogram.par_sort_by(|a, b| a.0.cmp(&b.0));

        let mut red_histogram: Vec<(i32, i32)> = red_histogram
            .par_iter()
            .map(|(k, v)| (*k as i32, *v as i32))
            .collect();
        red_histogram.par_sort_by(|a, b| a.0.cmp(&b.0));

        let mut blue_histogram: Vec<(i32, i32)> = blue_histogram
            .par_iter()
            .map(|(k, v)| (*k as i32, *v as i32))
            .collect();
        blue_histogram.par_sort_by(|a, b| a.0.cmp(&b.0));

        Self {
            num_pixels,
            num_transparent_pixels,
            num_colors: colors.len(),
            blue_histogram,
            green_histogram,
            red_histogram,
            raw_exif: Default::default(),
            name: Default::default(),
            exif: Default::default(),
        }
    }
}

#[derive(Debug)]
pub struct Player {
    pub image_sender: Sender<Frame>,
    pub stop_sender: Sender<()>,
    pub cache: Cache,
    pub max_texture_size: u32,
}

impl Player {
    pub fn new(image_sender: Sender<Frame>, cache_size: usize, max_texture_size: u32) -> Player {
        let (stop_sender, _): (Sender<()>, Receiver<()>) = mpsc::channel();
        Player {
            image_sender,
            stop_sender,
            cache: Cache {
                data: Default::default(),
                cache_size,
            },
            max_texture_size,
        }
    }

    pub fn load(&mut self, img_location: &Path, message_sender: Sender<Message>) {
        debug!("Stopping player on load");
        self.stop();
        let (stop_sender, stop_receiver): (Sender<()>, Receiver<()>) = mpsc::channel();
        self.stop_sender = stop_sender;

        if let Some(cached_image) = self.cache.get(img_location) {
            _ = self.image_sender.send(Frame::new_still(cached_image));
            info!("Cache hit for {}", img_location.display());
            return;
        }

        send_image_threaded(
            img_location,
            self.image_sender.clone(),
            message_sender,
            stop_receiver,
            self.max_texture_size,
        );
    }

    pub fn stop(&self) {
        _ = self.stop_sender.send(());
    }
}

pub fn send_image_threaded(
    img_location: &Path,
    texture_sender: Sender<Frame>,
    message_sender: Sender<Message>,
    stop_receiver: Receiver<()>,
    max_texture_size: u32,
) {
    let loc = img_location.to_owned();

    thread::spawn(move || {
        let mut framecache = vec![];
        let mut timer = std::time::Instant::now();

        match open_image(&loc) {
            Ok(frame_receiver) => {
                // _ = texture_sender
                // .clone()
                // .send(Frame::new_reset(f.buffer.clone()));

                let mut first = true;
                for f in frame_receiver.iter() {
                    if stop_receiver.try_recv().is_ok() {
                        info!("Stopped from receiver.");
                        return;
                    }
                    // a "normal image (no animation)"
                    if f.source == FrameSource::Still {
                        let largest_side = f.buffer.dimensions().0.max(f.buffer.dimensions().1);

                        // Check if texture is too large to fit on the texture
                        if largest_side > max_texture_size {
                            _ = message_sender.send(Message::warn("This image exceeded the maximum resolution and will be be scaled down."));
                            let scale_factor = max_texture_size as f32 / largest_side as f32;
                            let new_dimensions = (
                                (f.buffer.dimensions().0 as f32 * scale_factor)
                                    .min(max_texture_size as f32)
                                    as u32,
                                (f.buffer.dimensions().1 as f32 * scale_factor)
                                    .min(max_texture_size as f32)
                                    as u32,
                            );

                            let mut frame = f;
                            let op = ImageOperation::Resize {
                                dimensions: new_dimensions,
                                aspect: true,
                                filter: image_editing::ScaleFilter::Box,
                            };
                            _ = op.process_image(&mut frame.buffer);
                            let _ = texture_sender.send(frame);
                        } else {
                            let _ = texture_sender.send(f);
                        }

                        return;
                    }
                    if f.source == FrameSource::Animation {
                        framecache.push(f.clone());
                        if first {
                            _ = texture_sender
                                .clone()
                                .send(Frame::new_reset(f.buffer.clone()));
                        } else {
                            let _ = texture_sender.send(f.clone());
                        }
                        let elapsed = timer.elapsed().as_millis();
                        let wait_time_after_loading = f.delay.saturating_sub(elapsed as u16);
                        debug!("elapsed {elapsed}, wait {wait_time_after_loading}");
                        std::thread::sleep(Duration::from_millis(wait_time_after_loading as u64));
                        timer = std::time::Instant::now();
                    }

                    first = false;
                }

                // loop over the image. For sanity, stop at a limit of iterations.
                for _ in 0..500 {
                    // let frames = col.frames.clone();
                    for frame in &framecache {
                        if stop_receiver.try_recv().is_ok() {
                            info!("Stopped from receiver.");
                            return;
                        }
                        let _ = texture_sender.send(frame.clone());
                        if frame.delay > 0 {
                            //                                                  cap at 60fps
                            thread::sleep(Duration::from_millis(frame.delay.max(17) as u64));
                        } else {
                            thread::sleep(Duration::from_millis(40_u64));
                        }
                    }
                }
            }
            Err(e) => {
                error!("{e}");
                _ = message_sender.send(Message::LoadError(e.to_string()));
            }
        }
    });
}

/// A single frame
#[allow(dead_code)]
#[derive(Debug, Clone, PartialEq)]
pub enum FrameSource {
    ///Part of an animation
    Animation,
    ///First frame of animation. This is necessary to reset the image and stop the player.
    AnimationStart,
    Still,
    EditResult,
}

/// A single frame
#[derive(Debug, Clone)]
pub struct Frame {
    pub buffer: RgbaImage,
    /// How long to pause until the next frame
    pub delay: u16,
    pub source: FrameSource,
}

impl Frame {
    pub fn new(buffer: RgbaImage, delay: u16, source: FrameSource) -> Frame {
        Frame {
            buffer,
            delay,
            source,
        }
    }

    pub fn new_reset(buffer: RgbaImage) -> Frame {
        Frame {
            buffer,
            delay: 0,
            source: FrameSource::AnimationStart,
        }
    }

    #[allow(dead_code)]
    pub fn new_edit(buffer: RgbaImage) -> Frame {
        Frame {
            buffer,
            delay: 0,
            source: FrameSource::EditResult,
        }
    }

    pub fn new_still(buffer: RgbaImage) -> Frame {
        Frame {
            buffer,
            delay: 0,
            source: FrameSource::Still,
        }
    }
}

#[derive(Serialize, Deserialize, Debug, PartialEq, EnumIter, Display, Clone, Copy)]
pub enum ColorChannel {
    Red,
    Green,
    Blue,
    Alpha,
    Rgb,
    Rgba,
}

impl ColorChannel {
    pub fn hotkey(&self, shortcuts: &Shortcuts) -> String {
        match self {
            Self::Red => lookup(shortcuts, &InputEvent::RedChannel),
            Self::Green => lookup(shortcuts, &InputEvent::GreenChannel),
            Self::Blue => lookup(shortcuts, &InputEvent::BlueChannel),
            Self::Alpha => lookup(shortcuts, &InputEvent::AlphaChannel),
            Self::Rgb => lookup(shortcuts, &InputEvent::RGBChannel),
            Self::Rgba => lookup(shortcuts, &InputEvent::RGBAChannel),
        }
    }
}

pub fn zoomratio(i: f32, s: f32) -> f32 {
    i * s * 0.1
}

/// Display RGBA values nicely
pub fn disp_col(col: [f32; 4]) -> String {
    format!("{:.0},{:.0},{:.0},{:.0}", col[0], col[1], col[2], col[3])
}

/// Normalized RGB values (0-1)
pub fn disp_col_norm(col: [f32; 4], divisor: f32) -> String {
    format!(
        "{:.2},{:.2},{:.2},{:.2}",
        col[0] / divisor,
        col[1] / divisor,
        col[2] / divisor,
        col[3] / divisor
    )
}

pub fn toggle_fullscreen(app: &mut App, state: &mut OculanteState) {
    let fullscreen = app.window().is_fullscreen();

    if !fullscreen {
        let mut window_pos = app.window().position();
        window_pos.1 += 40;

        debug!("Not fullscreen. Storing offset: {:?}", window_pos);

        let dpi = app.window().dpi();
        debug!("{:?}", dpi);
        window_pos.0 = (window_pos.0 as f64 / dpi) as i32;
        window_pos.1 = (window_pos.1 as f64 / dpi) as i32;
        #[cfg(target_os = "macos")]
        {
            // tweak for osx titlebars
            window_pos.1 += 8;
        }

        // if going from window to fullscreen, offset by window pos
        state.image_geometry.offset.x += window_pos.0 as f32;
        state.image_geometry.offset.y += window_pos.1 as f32;

        // save old window pos
        state.fullscreen_offset = Some(window_pos);
    } else if let Some(sf) = state.fullscreen_offset {
        state.image_geometry.offset.x -= sf.0 as f32;
        state.image_geometry.offset.y -= sf.1 as f32;
    }
    app.window().set_fullscreen(!fullscreen);
}

/// Determine if an enxtension is compatible with oculante
pub fn is_ext_compatible(fname: &Path) -> bool {
    SUPPORTED_EXTENSIONS.contains(
        &fname
            .extension()
            .unwrap_or_default()
            .to_str()
            .unwrap_or_default()
            .to_lowercase()
            .as_str(),
    )
}

pub fn solo_channel(img: &RgbaImage, channel: usize) -> RgbaImage {
    let mut updated_img = img.clone();
    updated_img.par_chunks_mut(4).for_each(|pixel| {
        pixel[0] = pixel[channel];
        pixel[1] = pixel[channel];
        pixel[2] = pixel[channel];
        pixel[3] = 255;
    });
    updated_img
}

pub fn unpremult(img: &RgbaImage) -> RgbaImage {
    let mut updated_img = img.clone();
    updated_img.par_chunks_mut(4).for_each(|pixel| {
        pixel[3] = 255;
    });
    updated_img
}

/// Mark pixels with no alpha but color info
pub fn highlight_bleed(img: &RgbaImage) -> RgbaImage {
    let mut updated_img = img.clone();
    updated_img.par_chunks_mut(4).for_each(|pixel| {
        if pixel[3] == 0 && (pixel[0] != 0 || pixel[1] != 0 || pixel[2] != 0) {
            pixel[1] = pixel[1].saturating_add(100);
            pixel[3] = 255;
        }
    });
    updated_img
}

/// Mark pixels with transparency
pub fn highlight_semitrans(img: &RgbaImage) -> RgbaImage {
    let mut updated_img = img.clone();
    updated_img.par_chunks_mut(4).for_each(|pixel| {
        if pixel[3] != 0 && pixel[3] != 255 {
            pixel[1] = pixel[1].saturating_add(100);
            pixel[3] = pixel[1].saturating_add(100);
        }
    });
    updated_img
}

pub fn scale_pt(
    origin: Vector2<f32>,
    pt: Vector2<f32>,
    scale: f32,
    scale_inc: f32,
) -> Vector2<f32> {
    ((pt - origin) * scale_inc) / scale
}

pub fn pos_from_coord(
    origin: Vector2<f32>,
    pt: Vector2<f32>,
    bounds: Vector2<f32>,
    scale: f32,
) -> Vector2<f32> {
    let mut size = (pt - origin) / scale;
    size.x = clamp(size.x, 0.0, bounds.x - 1.0);
    size.y = clamp(size.y, 0.0, bounds.y - 1.0);
    size
}

pub fn send_extended_info(
    current_image: &Option<RgbaImage>,
    current_path: &Option<PathBuf>,
    channel: &(Sender<ExtendedImageInfo>, Receiver<ExtendedImageInfo>),
) {
    if let Some(img) = current_image {
        let copied_img = img.clone();
        let sender = channel.0.clone();
        let current_path = current_path.clone();
        thread::spawn(move || {
            let mut e_info = ExtendedImageInfo::from_image(&copied_img);
            if let Some(p) = current_path {
                _ = e_info.with_exif(&p);
            }
            _ = sender.send(e_info);
        });
    }
}

pub trait ImageExt {
    fn size_vec(&self) -> Vector2<f32> {
        unimplemented!()
    }

    fn to_texture(&self, _: &mut Graphics) -> Option<Texture> {
        unimplemented!()
    }

    fn to_texture_premult(&self, _: &mut Graphics) -> Option<Texture> {
        unimplemented!()
    }

    fn update_texture(&self, _: &mut Graphics, _: &mut Texture) {
        unimplemented!()
    }

    fn to_image(&self, _: &mut Graphics) -> Option<RgbaImage> {
        unimplemented!()
    }
}

impl ImageExt for RgbaImage {
    fn size_vec(&self) -> Vector2<f32> {
        Vector2::new(self.width() as f32, self.height() as f32)
    }

    fn to_texture(&self, gfx: &mut Graphics) -> Option<Texture> {
        gfx.create_texture()
            .from_bytes(self, self.width(), self.height())
            .with_mipmaps(true)
            // .with_format(notan::prelude::TextureFormat::SRgba8)
            // .with_premultiplied_alpha()
            .with_filter(TextureFilter::Linear, TextureFilter::Nearest)
            // .with_wrap(TextureWrap::Clamp, TextureWrap::Clamp)
            .build()
            .ok()
    }

    fn to_texture_premult(&self, gfx: &mut Graphics) -> Option<Texture> {
        gfx.create_texture()
            .from_bytes(self, self.width(), self.height())
            .with_premultiplied_alpha()
            // .with_filter(TextureFilter::Linear, TextureFilter::Nearest)
            // .with_wrap(TextureWrap::Repeat, TextureWrap::Repeat)
            .build()
            .ok()
    }

    fn update_texture(&self, gfx: &mut Graphics, texture: &mut Texture) {
        if let Err(e) = gfx.update_texture(texture).with_data(self).update() {
            error!("{e}");
        }
    }
}

impl ImageExt for (i32, i32) {
    fn size_vec(&self) -> Vector2<f32> {
        Vector2::new(self.0 as f32, self.1 as f32)
    }
}

impl ImageExt for (f32, f32) {
    fn size_vec(&self) -> Vector2<f32> {
        Vector2::new(self.0, self.1)
    }
}

impl ImageExt for (u32, u32) {
    fn size_vec(&self) -> Vector2<f32> {
        Vector2::new(self.0 as f32, self.1 as f32)
    }
}

pub fn clipboard_copy(img: &RgbaImage) {
    if let Ok(clipboard) = &mut Clipboard::new() {
        let _ = clipboard.set_image(arboard::ImageData {
            width: img.width() as usize,
            height: img.height() as usize,
            bytes: std::borrow::Cow::Borrowed(img.clone().as_bytes()),
        });
    }
}

pub fn prev_image(state: &mut OculanteState) {
    if let Some(img_location) = state.current_path.as_mut() {
        let next_img = state.scrubber.prev();
        // prevent reload if at last or first
        if &next_img != img_location {
            state.is_loaded = false;
            *img_location = next_img;
            state
                .player
                .load(img_location, state.message_channel.0.clone());
        }
    }
}

pub fn load_image_from_path(p: &Path, state: &mut OculanteState) {
    state.is_loaded = false;
    state.player.load(p, state.message_channel.0.clone());
    state.current_path = Some(p.to_owned());
}

pub fn last_image(state: &mut OculanteState) {
    if let Some(img_location) = state.current_path.as_mut() {
        let last = state.scrubber.len().saturating_sub(1);
        let next_img = state.scrubber.set(last);
        // prevent reload if at last or first
        if &next_img != img_location {
            state.is_loaded = false;
            *img_location = next_img;
            state
                .player
                .load(img_location, state.message_channel.0.clone());
        }
    }
}

pub fn first_image(state: &mut OculanteState) {
    if let Some(img_location) = state.current_path.as_mut() {
        let next_img = state.scrubber.set(0);
        // prevent reload if at last or first
        if &next_img != img_location {
            state.is_loaded = false;
            *img_location = next_img;
            state
                .player
                .load(img_location, state.message_channel.0.clone());
        }
    }
}

pub fn next_image(state: &mut OculanteState) {
    if let Some(img_location) = state.current_path.as_mut() {
        let next_img = state.scrubber.next();
        // prevent reload if at last or first
        if &next_img != img_location {
            state.is_loaded = false;
            *img_location = next_img;
            state
                .player
                .load(img_location, state.message_channel.0.clone());
        }
    }
}

/// Set the window title
pub fn set_title(app: &mut App, state: &mut OculanteState) {
    let p = state.current_path.clone().unwrap_or_default();

    let mut title_string = state
        .persistent_settings
        .title_format
        .replacen("{APP}", env!("CARGO_PKG_NAME"), 10)
        .replacen("{VERSION}", env!("CARGO_PKG_VERSION"), 10)
        .replacen("{FULLPATH}", &format!("{}", p.display()), 10)
        .replacen(
            "{FILENAME}",
            &p.file_name()
                .map(|f| f.to_string_lossy().to_string())
                .unwrap_or_default(),
            10,
        )
        .replacen(
            "{RES}",
            &format!("{}x{}", state.image_dimension.0, state.image_dimension.1),
            10,
        );

    if state.persistent_settings.zen_mode {
        title_string.push_str(&format!(
            "          '{}' to disable zen mode",
            lookup(&state.persistent_settings.shortcuts, &InputEvent::ZenMode)
        ));
    }

    app.window().set_title(&title_string);
}

pub fn compare_next(state: &mut OculanteState) {
    if let Some(p) = &(state.current_path).clone() {
        let mut compare_list: Vec<(PathBuf, ImageGeometry)> =
            state.compare_list.clone().into_iter().collect();
        compare_list.sort_by(|a, b| a.0.cmp(&b.0));

        let index = compare_list.iter().position(|x| &x.0 == p).unwrap_or(0);
        let index = if index + 1 < compare_list.len() {
            index + 1
        } else {
            0
        };

        if let Some(c) = compare_list.get(index) {
            let path = &c.0;
            let geo = &c.1;
            state.image_geometry = geo.clone();
            state.is_loaded = false;
            state.current_image = None;
            state.player.load(path, state.message_channel.0.clone());
            state.current_path = Some(path.clone());
            state.persistent_settings.keep_view = true;
        }
    }
}

pub fn fit(oldvalue: f32, oldmin: f32, oldmax: f32, newmin: f32, newmax: f32) -> f32 {
    (((oldvalue - oldmin) * (newmax - newmin)) / (oldmax - oldmin)) + newmin
}

pub fn toggle_zen_mode(state: &mut OculanteState, app: &mut App) {
    state.persistent_settings.zen_mode = !state.persistent_settings.zen_mode;
    if state.persistent_settings.zen_mode {
        _ = state.message_channel.0.send(Message::Info(format!(
            "Zen mode on. Press '{}' to toggle.",
            lookup(&state.persistent_settings.shortcuts, &InputEvent::ZenMode)
        )));
    }
    set_title(app, state);
}

/// Fix missing exif by re-applying exif to saved files
pub fn fix_exif(p: &Path, exif: Option<Bytes>) -> Result<()> {
    use std::fs::{self, File};
    let input = fs::read(p)?;
    let mut dynimage = DynImage::from_bytes(input.into())?.context("Unsupported EXIF format")?;
    dynimage.set_exif(exif);
    let output = File::create(p)?;
    dynimage.encoder().write_to(output)?;
    Ok(())
}<|MERGE_RESOLUTION|>--- conflicted
+++ resolved
@@ -35,13 +35,9 @@
 pub const SUPPORTED_EXTENSIONS: &[&str] = &[
     "bmp", "dds", "exr", "ff", "gif", "hdr", "ico", "jpeg", "jpg", "png", "pnm", "psd", "svg",
     "tga", "tif", "tiff", "webp", "nef", "cr2", "dng", "mos", "erf", "raf", "arw", "3fr", "ari",
-<<<<<<< HEAD
-    "srf", "sr2", "braw", "r3d", "nrw", "raw", "avif", "jxl", "ppm",
+    "srf", "sr2", "braw", "r3d", "nrw", "raw", "avif", "jxl", "ppm", "qoi"
     #[cfg(feature = "heif")]
     "heif", "heic",
-=======
-    "srf", "sr2", "braw", "r3d", "nrw", "raw", "avif", "jxl", "ppm", "qoi"
->>>>>>> bd32ac32
 ];
 
 fn is_pixel_fully_transparent(p: &Rgba<u8>) -> bool {
